import 'package:flutter/material.dart';
import 'package:super_editor/super_editor.dart';
import 'package:super_text_layout/super_text_layout.dart';

class InsideTheToolbox extends StatelessWidget {
  const InsideTheToolbox();

  @override
  Widget build(BuildContext context) {
    return Center(
      child: ConstrainedBox(
        constraints: const BoxConstraints(
          maxWidth: 800,
        ),
        child: Padding(
          padding: const EdgeInsets.only(bottom: 80),
          child: Column(
            children: [
              _buildTitle(),
              const SizedBox(height: 12),
              _buildDescription(),
              const SizedBox(height: 80),
              _buildSuperTextField(),
              _buildSelectableText(),
              _buildAttributedText(),
            ],
          ),
        ),
      ),
    );
  }

  Widget _buildTitle() {
    return const Padding(
      padding: EdgeInsets.symmetric(horizontal: 32),
      child: SelectableText(
        'Inside the toolbox',
        style: TextStyle(
          fontWeight: FontWeight.w700,
          fontSize: 38,
          height: 46 / 38,
        ),
        textAlign: TextAlign.center,
      ),
    );
  }

  Widget _buildDescription() {
    return const SelectableText(
      "Super Editor is more than just one big editor. It's a full toolbox!",
      textAlign: TextAlign.center,
    );
  }

  Widget _buildSuperTextField() {
    return _buildToolDescription(
      title: 'SuperTextField',
      description:
          "SuperTextField is a custom implementation of a text field based on the same philosophy as Super Editor.",
      demo: Container(
        width: double.infinity,
        padding: const EdgeInsets.symmetric(horizontal: 12, vertical: 12),
        decoration: BoxDecoration(
          color: Colors.white,
          borderRadius: BorderRadius.circular(4),
        ),
        child: SuperTextField(
          textStyleBuilder: _textfieldStyleBuilder,
          hintBuilder: (context) {
            return Text(
              'start typing here...',
              style: _textfieldStyleBuilder({}).copyWith(
                color: Colors.grey,
              ),
            );
          },
          hintBehavior: HintBehavior.displayHintUntilTextEntered,
        ),
      ),
    );
  }

  Widget _buildSelectableText() {
    return _buildToolDescription(
      title: 'SelectableText',
      description:
          "Super Editor includes a SelectableText widget built from the ground up. Instead of building "
          "gesture detection into SelectableText, we provide all the painting abilities, and you hook up whatever "
          "gestures you'd like. This makes Super Editor's SelectableText fundamentally different and more composable "
          "than Flutter's SelectableText.\n\nSuper Editor's text editor and SuperTextField are both based on this "
          "implementation of SelectableText\n\nIn this example, we paint text with a selection, but no gestures are "
          "hooked up at all. If you can select text with code then you can select text any way you choose.",
      demo: SizedBox(
        width: double.infinity,
        child: Container(
          padding: const EdgeInsets.symmetric(horizontal: 12, vertical: 12),
          decoration: BoxDecoration(
            color: Colors.white,
            borderRadius: BorderRadius.circular(4),
          ),
          child: SuperTextWithSelection.single(
            richText: const TextSpan(
              text:
                  'This text is selectable. The caret and selection rendering is custom.',
              style: TextStyle(
                color: Colors.black,
                fontSize: 16,
              ),
            ),
            userSelection: const UserSelection(
              selection: TextSelection(
                baseOffset: 13,
                extentOffset: 23,
              ),
            ),
          ),
        ),
      ),
    );
  }

  Widget _buildAttributedText() {
    return _buildToolDescription(
      title: 'AttributedText',
      description:
          "At the heart of everything in Super Editor is AttributedText, a representation of text along with"
          ' any number of "attributions". These attributions can represent styles, like bold and italics, or more '
          "complicated things like links.\n\nThe closest thing that Flutter offers to Super Editor's AttributedText "
          "is TextSpans, which are used for applying partial styles to text. But TextSpans include rendering-specific"
          " references, and they don't support overlapping spans. AttributedText has nothing to do with rendering, "
          "and it allows you to have as many overlapping spans as you'd like.",
      demo: _AttributedTextDemo(),
    );
  }

  Widget _buildToolDescription({
    required String title,
    required String description,
    required Widget demo,
  }) {
    return Padding(
      padding: const EdgeInsets.only(bottom: 60.0),
      child: Column(
        crossAxisAlignment: CrossAxisAlignment.start,
        children: [
          SelectableText(
            title,
            style: const TextStyle(
              fontWeight: FontWeight.w700,
              fontSize: 24,
              height: 1.4,
            ),
            textAlign: TextAlign.center,
          ),
          SelectableText(description),
          Padding(
            padding: const EdgeInsets.symmetric(vertical: 40),
            child: Center(
              child: ConstrainedBox(
                constraints: const BoxConstraints(
                  maxWidth: 600,
                ),
                child: demo,
              ),
            ),
          ),
        ],
      ),
    );
  }
}

TextStyle _textfieldStyleBuilder(Set<Attribution> attributions) {
  return const TextStyle(
    color: Colors.black,
    fontSize: 14,
  );
}

class _AttributedTextDemo extends StatefulWidget {
  @override
  _AttributedTextDemoState createState() => _AttributedTextDemoState();
}

class _AttributedTextDemoState extends State<_AttributedTextDemo> {
  final List<SpanRange> _boldRanges = [];
  final List<SpanRange> _italicsRanges = [];
  final List<SpanRange> _strikethroughRanges = [];

  late String _plainText;
  late TextSpan _richText;

  @override
  void initState() {
    super.initState();
    _computeStyledText();
  }

  void _computeStyledText() {
    final text = AttributedText(
      'This is some text styled with AttributedText',
    );

    for (final range in _boldRanges) {
      text.addAttribution(boldAttribution, range);
    }
    for (final range in _italicsRanges) {
      text.addAttribution(italicsAttribution, range);
    }
    for (final range in _strikethroughRanges) {
      text.addAttribution(strikethroughAttribution, range);
    }

    setState(() {
      _richText = text.computeTextSpan((Set<Attribution> attributions) {
        TextStyle newStyle = const TextStyle(
          color: Colors.white,
          fontSize: 30,
        );
        for (final attribution in attributions) {
          if (attribution == boldAttribution) {
            newStyle = newStyle.copyWith(
              fontWeight: FontWeight.bold,
            );
          } else if (attribution == italicsAttribution) {
            newStyle = newStyle.copyWith(
              fontStyle: FontStyle.italic,
            );
          } else if (attribution == strikethroughAttribution) {
            newStyle = newStyle.copyWith(
              decoration: TextDecoration.lineThrough,
            );
          }
        }
        return newStyle;
      });
      _plainText = _richText.toPlainText();
    });
  }

  @override
  Widget build(BuildContext context) {
    return Center(
      child: Column(
        mainAxisSize: MainAxisSize.min,
        crossAxisAlignment: CrossAxisAlignment.start,
        children: [
          _buildRowTitle('Bold'),
          _buildCellSelector(_boldRanges),
          _buildRowTitle('Italics'),
          _buildCellSelector(_italicsRanges),
          _buildRowTitle('Strikethrough'),
          _buildCellSelector(_strikethroughRanges),
          _buildRowTitle('Attributed Text'),
          SuperTextWithSelection.single(
            key: GlobalKey(),
            richText: _richText,
          ),
        ],
      ),
    );
  }

  Widget _buildRowTitle(String title) {
    return Padding(
      padding: const EdgeInsets.symmetric(vertical: 8),
      child: Text(
        title,
        style: const TextStyle(
          color: Colors.tealAccent,
        ),
      ),
    );
  }

  Widget _buildCellSelector(List<SpanRange> rangesToUpdate) {
    return LayoutBuilder(
      builder: (context, constraints) {
        final cellWidth = constraints.maxWidth / _plainText.length;

        return TextRangeSelector(
          cellCount: _plainText.length,
          cellWidth: cellWidth,
          cellHeight: 20,
          onRangesChange: (newRanges) {
            rangesToUpdate
              ..clear()
              ..addAll(newRanges);
            _computeStyledText();
          },
        );
      },
    );
  }
}

class TextRangeSelector extends StatefulWidget {
  const TextRangeSelector({
    Key? key,
    required this.cellCount,
    this.cellWidth = 10,
    this.cellHeight = 10,
    this.onRangesChange,
  }) : super(key: key);

  final int cellCount;
  final double cellWidth;
  final double cellHeight;
  final void Function(List<SpanRange>)? onRangesChange;

  @override
  _TextRangeSelectorState createState() => _TextRangeSelectorState();
}

class _TextRangeSelectorState extends State<TextRangeSelector> {
  late List<bool> _selectedCells;
  String? _selectionMode;

  @override
  void initState() {
    super.initState();
    _selectedCells = List.filled(widget.cellCount, false);
  }

  bool _isSelected(int index) {
    return _selectedCells[index];
  }

  void _onTapUp(TapUpDetails details) {
    final selectedCellIndex =
        _getCellIndexFromLocalOffset(details.localPosition);
    setState(() {
      _selectedCells[selectedCellIndex] = !_selectedCells[selectedCellIndex];
      _reportSelectedRanges();
    });
  }

  void _onPanStart(DragStartDetails details) {
    final selectedCellIndex =
        _getCellIndexFromLocalOffset(details.localPosition);
    _selectionMode = _selectedCells[selectedCellIndex] ? 'deselect' : 'select';
  }

  void _onPanUpdate(DragUpdateDetails details) {
    final selectedCellIndex =
        _getCellIndexFromLocalOffset(details.localPosition);
    setState(() {
      _selectedCells[selectedCellIndex] = _selectionMode == 'select';
      _reportSelectedRanges();
    });
  }

  int _getCellIndexFromLocalOffset(Offset localOffset) {
    return (localOffset.dx / widget.cellWidth)
        .floor()
        .clamp(0.0, widget.cellCount - 1)
        .toInt();
  }

  void _reportSelectedRanges() {
    if (widget.onRangesChange == null) {
      return;
    }

    final ranges = <SpanRange>[];
    int rangeStart = -1;
    for (int i = 0; i < _selectedCells.length; ++i) {
      if (_selectedCells[i]) {
        if (rangeStart < 0) {
          rangeStart = i;
        }
      } else if (rangeStart >= 0) {
        ranges.add(SpanRange(rangeStart, i - 1));
        rangeStart = -1;
      }
    }
    if (rangeStart >= 0) {
      ranges.add(SpanRange(rangeStart, widget.cellCount - 1));
    }

    widget.onRangesChange?.call(ranges);
  }

  @override
  Widget build(BuildContext context) {
    return GestureDetector(
      onTapUp: _onTapUp,
      onPanStart: _onPanStart,
      onPanUpdate: _onPanUpdate,
      child: Row(
        mainAxisSize: MainAxisSize.min,
        children: List.generate(
          widget.cellCount,
          (index) => Container(
            width: widget.cellWidth,
            height: widget.cellHeight,
            decoration: BoxDecoration(
<<<<<<< HEAD
              border: Border.all(
                  color: _isSelected(index) ? Colors.tealAccent : Colors.grey),
              color: _isSelected(index)
                  ? Colors.tealAccent.withOpacity(0.7)
                  : Colors.grey.withOpacity(0.7),
=======
              border: Border.all(color: _isSelected(index) ? Colors.tealAccent : Colors.grey),
              color: _isSelected(index) ? Colors.tealAccent.withValues(alpha: 0.7) : Colors.grey.withValues(alpha: 0.7),
>>>>>>> ad577a23
            ),
          ),
        ),
      ),
    );
  }
}<|MERGE_RESOLUTION|>--- conflicted
+++ resolved
@@ -395,16 +395,8 @@
             width: widget.cellWidth,
             height: widget.cellHeight,
             decoration: BoxDecoration(
-<<<<<<< HEAD
-              border: Border.all(
-                  color: _isSelected(index) ? Colors.tealAccent : Colors.grey),
-              color: _isSelected(index)
-                  ? Colors.tealAccent.withOpacity(0.7)
-                  : Colors.grey.withOpacity(0.7),
-=======
               border: Border.all(color: _isSelected(index) ? Colors.tealAccent : Colors.grey),
               color: _isSelected(index) ? Colors.tealAccent.withValues(alpha: 0.7) : Colors.grey.withValues(alpha: 0.7),
->>>>>>> ad577a23
             ),
           ),
         ),
