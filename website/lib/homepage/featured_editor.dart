--- conflicted
+++ resolved
@@ -62,8 +62,7 @@
 
     // Create the DocumentEditor, which is responsible for applying all
     // content changes to the Document.
-    _docEditor =
-        createDefaultDocumentEditor(document: _doc, composer: _composer);
+    _docEditor = createDefaultDocumentEditor(document: _doc, composer: _composer);
 
     // Create a FocusNode so that we can explicitly toggle editor focus.
     _editorFocusNode = FocusNode();
@@ -79,58 +78,7 @@
   }
 
   void _showEditorToolbar() {
-<<<<<<< HEAD
-    if (_formatBarOverlayEntry == null) {
-      _formatBarOverlayEntry ??= OverlayEntry(
-        builder: (context) {
-          return EditorToolbar(
-            doc: _doc,
-            anchor: _selectionAnchor,
-            editor: _docEditor,
-            composer: _composer,
-            closeToolbar: _hideEditorToolbar,
-          );
-        },
-      );
-
-      // Display the toolbar in the application overlay.
-      final overlay = Overlay.of(context);
-      overlay.insert(_formatBarOverlayEntry!);
-
-      // Schedule a callback after this frame to locate the selection
-      // bounds on the screen and display the toolbar near the selected
-      // text.
-      WidgetsBinding.instance.addPostFrameCallback((timeStamp) {
-        _updateToolbarOffset();
-      });
-    }
-  }
-
-  void _updateToolbarOffset() {
-    if (_formatBarOverlayEntry == null) {
-      return;
-    }
-
-    final docBoundingBox =
-        (_docLayoutKey.currentState! as DocumentLayout).getRectForSelection(
-      _composer.selection!.base,
-      _composer.selection!.extent,
-    );
-    final parentBox = context.findRenderObject()! as RenderBox;
-    final docBox =
-        _docLayoutKey.currentContext!.findRenderObject()! as RenderBox;
-    final parentInOverlayOffset = parentBox.localToGlobal(Offset.zero);
-    final overlayBoundingBox = Rect.fromPoints(
-      docBox.localToGlobal(docBoundingBox!.topLeft, ancestor: parentBox),
-      docBox.localToGlobal(docBoundingBox.bottomRight, ancestor: parentBox),
-    ).translate(parentInOverlayOffset.dx, parentInOverlayOffset.dy);
-
-    final offset = overlayBoundingBox.topCenter;
-
-    _selectionAnchor.value = offset;
-=======
     _textFormatBarOverlayController.show();
->>>>>>> 07439883
   }
 
   void _hideEditorToolbar() {
@@ -317,8 +265,7 @@
 final _compactStylesheet = defaultStylesheet.copyWith(
   documentPadding: const EdgeInsets.symmetric(horizontal: 32, vertical: 24),
   addRulesAfter: [
-    StyleRule(
-        BlockSelector.all, (doc, docNode) => {'textStyle': _baseTextStyle}),
+    StyleRule(BlockSelector.all, (doc, docNode) => {'textStyle': _baseTextStyle}),
     StyleRule(
       BlockSelector.all.after(header1Attribution.name),
       (doc, docNode) => {Styles.padding: const CascadingPadding.only(top: 24)},
@@ -369,8 +316,7 @@
 final _wideStylesheet = defaultStylesheet.copyWith(
   documentPadding: const EdgeInsets.symmetric(horizontal: 54, vertical: 60),
   addRulesAfter: [
-    StyleRule(BlockSelector.all,
-        (doc, docNode) => {Styles.textStyle: _baseTextStyle}),
+    StyleRule(BlockSelector.all, (doc, docNode) => {Styles.textStyle: _baseTextStyle}),
     StyleRule(
       BlockSelector.all.after(header1Attribution.name),
       (doc, docNode) => {Styles.padding: const CascadingPadding.only(top: 48)},
