import 'dart:math';

import 'package:flutter/material.dart';
import 'package:follow_the_leader/follow_the_leader.dart';
import 'package:overlord/follow_the_leader.dart';
import 'package:super_editor/super_editor.dart';
import 'package:website/infrastructure/super_editor_item_selector.dart';

/// Small toolbar that is intended to display near some selected
/// text and offer a few text formatting controls.
///
/// [EditorToolbar] expects to be displayed in a [Stack] where it
/// will position itself based on the given [anchor]. This can be
/// accomplished, for example, by adding [EditorToolbar] to the
/// application [Overlay]. Any other [Stack] should work, too.
class EditorToolbar extends StatefulWidget {
  const EditorToolbar({
    super.key,
    required this.editorViewportKey,
    required this.editorFocusNode,
    required this.editor,
    required this.document,
    required this.composer,
    required this.anchor,
    required this.closeToolbar,
  });

  /// [GlobalKey] that should be attached to a widget that wraps the viewport
  /// area, which keeps the toolbar from appearing outside of the editor area.
  final GlobalKey editorViewportKey;

  /// A [LeaderLink] that should be attached to the boundary of the toolbar
  /// focal area, such as wrapped around the user's selection area.
  ///
  /// The toolbar is positioned relative to this anchor link.
  final LeaderLink anchor;

  /// The [FocusNode] attached to the editor to which this toolbar applies.
  final FocusNode editorFocusNode;

  /// The [editor] is used to alter document content, such as
  /// when the user selects a different block format for a
  /// text blob, e.g., paragraph, header, blockquote, or
  /// to apply styles to text.
  final Editor? editor;

  final Document document;

  /// The [composer] provides access to the user's current
  /// selection within the document, which dictates the
  /// content that is altered by the toolbar's options.
  final DocumentComposer composer;

  /// Delegate that instructs the owner of this [EditorToolbar]
  /// to close the toolbar, such as after submitting a URL
  /// for some text.
  final VoidCallback closeToolbar;

  @override
  State<EditorToolbar> createState() => _EditorToolbarState();
}

class _EditorToolbarState extends State<EditorToolbar> {
  late final FollowerAligner _toolbarAligner;
  late FollowerBoundary _screenBoundary;

  bool _showUrlField = false;
  late FocusNode _popoverFocusNode;
  late FocusNode _urlFocusNode;
  ImeAttributedTextEditingController? _urlController;

  @override
  void initState() {
    super.initState();

    _toolbarAligner = CupertinoPopoverToolbarAligner(widget.editorViewportKey);

    _popoverFocusNode = FocusNode();

    _urlFocusNode = FocusNode();
    _urlController =
        ImeAttributedTextEditingController(controller: SingleLineAttributedTextEditingController(_applyLink)) //
          ..onPerformActionPressed = _onPerformAction
          ..text = AttributedText("https://");
  }

  @override
  void didChangeDependencies() {
    super.didChangeDependencies();

    _screenBoundary = WidgetFollowerBoundary(
      boundaryKey: widget.editorViewportKey,
      devicePixelRatio: MediaQuery.devicePixelRatioOf(context),
    );
  }

  @override
  void dispose() {
    _urlFocusNode.dispose();
    _urlController!.dispose();
    _popoverFocusNode.dispose();

    super.dispose();
  }

  /// Returns true if the currently selected text node is capable of being
  /// transformed into a different type text node, returns false if
  /// multiple nodes are selected, no node is selected, or the selected
  /// node is not a standard text block.
  bool _isConvertibleNode() {
    final selection = widget.composer.selection!;
    if (selection.base.nodeId != selection.extent.nodeId) {
      return false;
    }

    final selectedNode = widget.document.getNodeById(selection.extent.nodeId);
    return selectedNode is ParagraphNode || selectedNode is ListItemNode;
  }

  /// Returns the block type of the currently selected text node.
  ///
  /// Throws an exception if the currently selected node is not a text node.
  _TextType _getCurrentTextType() {
    final selectedNode = widget.document.getNodeById(widget.composer.selection!.extent.nodeId);
    if (selectedNode is ParagraphNode) {
      final type = selectedNode.getMetadataValue('blockType');

      if (type == header1Attribution) {
        return _TextType.header1;
      } else if (type == header2Attribution) {
        return _TextType.header2;
      } else if (type == header3Attribution) {
        return _TextType.header3;
      } else if (type == blockquoteAttribution) {
        return _TextType.blockquote;
      } else {
        return _TextType.paragraph;
      }
    } else if (selectedNode is ListItemNode) {
      return selectedNode.type == ListItemType.ordered ? _TextType.orderedListItem : _TextType.unorderedListItem;
    } else {
      throw Exception('Alignment does not apply to node of type: $selectedNode');
    }
  }

  /// Returns the text alignment of the currently selected text node.
  ///
  /// Throws an exception if the currently selected node is not a text node.
  TextAlign _getCurrentTextAlignment() {
    final selectedNode = widget.document.getNodeById(widget.composer.selection!.extent.nodeId);
    if (selectedNode is ParagraphNode) {
      final align = selectedNode.getMetadataValue('textAlign');
      switch (align) {
        case 'left':
          return TextAlign.left;
        case 'center':
          return TextAlign.center;
        case 'right':
          return TextAlign.right;
        case 'justify':
          return TextAlign.justify;
        default:
          return TextAlign.left;
      }
    } else {
      throw Exception('Invalid node type: $selectedNode');
    }
  }

  /// Returns true if a single text node is selected and that text node
  /// is capable of respecting alignment, returns false otherwise.
  bool _isTextAlignable() {
    final selection = widget.composer.selection!;
    if (selection.base.nodeId != selection.extent.nodeId) {
      return false;
    }

    final selectedNode = widget.document.getNodeById(selection.extent.nodeId);
    return selectedNode is ParagraphNode;
  }

  /// Converts the currently selected text node into a new type of
  /// text node, represented by [newType].
  ///
  /// For example: convert a paragraph to a blockquote, or a header
  /// to a list item.
  void _convertTextToNewType(_TextType? newType) {
    final existingTextType = _getCurrentTextType();

    if (existingTextType == newType) {
      // The text is already the desired type. Return.
      return;
    }

    if (_isListItem(existingTextType) && _isListItem(newType)) {
      widget.editor!.execute([
        ChangeListItemTypeRequest(
          nodeId: widget.composer.selection!.extent.nodeId,
          newType: newType == _TextType.orderedListItem ? ListItemType.ordered : ListItemType.unordered,
        ),
      ]);
    } else if (_isListItem(existingTextType) && !_isListItem(newType)) {
      widget.editor!.execute([
        ConvertListItemToParagraphRequest(
          nodeId: widget.composer.selection!.extent.nodeId,
          paragraphMetadata: {
            'blockType': _getBlockTypeAttribution(newType),
          },
        ),
      ]);
    } else if (!_isListItem(existingTextType) && _isListItem(newType)) {
      widget.editor!.execute([
        ConvertParagraphToListItemRequest(
          nodeId: widget.composer.selection!.extent.nodeId,
          type: newType == _TextType.orderedListItem ? ListItemType.ordered : ListItemType.unordered,
        ),
      ]);
    } else {
      // Apply a new block type to an existing paragraph node.
      widget.editor!.execute([
        ChangeParagraphBlockTypeRequest(
          nodeId: widget.composer.selection!.extent.nodeId,
          blockType: _getBlockTypeAttribution(newType),
        ),
      ]);
    }
  }

  /// Returns true if the given [_TextType] represents an
  /// ordered or unordered list item, returns false otherwise.
  bool _isListItem(_TextType? type) {
    return type == _TextType.orderedListItem || type == _TextType.unorderedListItem;
  }

  /// Returns the text [Attribution] associated with the given
  /// [_TextType], e.g., [_TextType.header1] -> [header1Attribution].
  Attribution? _getBlockTypeAttribution(_TextType? newType) {
    switch (newType) {
      case _TextType.header1:
        return header1Attribution;
      case _TextType.header2:
        return header2Attribution;
      case _TextType.header3:
        return header3Attribution;
      case _TextType.blockquote:
        return blockquoteAttribution;
      case _TextType.paragraph:
      default:
        return null;
    }
  }

  /// Toggles bold styling for the current selected text.
  void _toggleBold() {
    widget.editor!.execute([
      ToggleTextAttributionsRequest(
        documentRange: widget.composer.selection!,
        attributions: {boldAttribution},
      ),
    ]);
  }

  /// Toggles italic styling for the current selected text.
  void _toggleItalics() {
    widget.editor!.execute([
      ToggleTextAttributionsRequest(
        documentRange: widget.composer.selection!,
        attributions: {italicsAttribution},
      ),
    ]);
  }

  /// Toggles strikethrough styling for the current selected text.
  void _toggleStrikethrough() {
    widget.editor!.execute([
      ToggleTextAttributionsRequest(
        documentRange: widget.composer.selection!,
        attributions: {strikethroughAttribution},
      ),
    ]);
  }

  /// Returns true if the current text selection includes part
  /// or all of a single link, returns false if zero links are
  /// in the selection or if 2+ links are in the selection.
  bool _isSingleLinkSelected() {
    return _getSelectedLinkSpans().length == 1;
  }

  /// Returns true if the current text selection includes 2+
  /// links, returns false otherwise.
  bool _areMultipleLinksSelected() {
    return _getSelectedLinkSpans().length >= 2;
  }

  /// Returns any link-based [AttributionSpan]s that appear partially
  /// or wholly within the current text selection.
  Set<AttributionSpan> _getSelectedLinkSpans() {
    final selection = widget.composer.selection!;
    final baseOffset = (selection.base.nodePosition as TextPosition).offset;
    final extentOffset = (selection.extent.nodePosition as TextPosition).offset;
    final selectionStart = min(baseOffset, extentOffset);
    final selectionEnd = max(baseOffset, extentOffset);
    final selectionRange = SpanRange(selectionStart, selectionEnd - 1);

    final textNode = widget.document.getNodeById(selection.extent.nodeId) as TextNode;
    final text = textNode.text;

    final overlappingLinkAttributions = text.getAttributionSpansInRange(
      attributionFilter: (Attribution attribution) => attribution is LinkAttribution,
      range: selectionRange,
    );

    return overlappingLinkAttributions;
  }

  /// Takes appropriate action when the toolbar's link button is
  /// pressed.
  void _onLinkPressed() {
    final selection = widget.composer.selection!;
    final baseOffset = (selection.base.nodePosition as TextPosition).offset;
    final extentOffset = (selection.extent.nodePosition as TextPosition).offset;
    final selectionStart = min(baseOffset, extentOffset);
    final selectionEnd = max(baseOffset, extentOffset);
    final selectionRange = SpanRange(selectionStart, selectionEnd - 1);

    final textNode = widget.document.getNodeById(selection.extent.nodeId) as TextNode;
    final text = textNode.text;

    final overlappingLinkAttributions = text.getAttributionSpansInRange(
      attributionFilter: (Attribution attribution) => attribution is LinkAttribution,
      range: selectionRange,
    );

    if (overlappingLinkAttributions.length >= 2) {
      // Do nothing when multiple links are selected.
      return;
    }

    if (overlappingLinkAttributions.isNotEmpty) {
      // The selected text contains one other link.
      final overlappingLinkSpan = overlappingLinkAttributions.first;
      final isLinkSelectionOnTrailingEdge =
          (overlappingLinkSpan.start >= selectionRange.start && overlappingLinkSpan.start <= selectionRange.end) ||
              (overlappingLinkSpan.end >= selectionRange.start && overlappingLinkSpan.end <= selectionRange.end);

      if (isLinkSelectionOnTrailingEdge) {
        // The selected text covers the beginning, or the end, or the entire
        // existing link. Remove the link attribution from the selected text.
        text.removeAttribution(overlappingLinkSpan.attribution, selectionRange);
      } else {
        // The selected text sits somewhere within the existing link. Remove
        // the entire link attribution.
        text.removeAttribution(
          overlappingLinkSpan.attribution,
<<<<<<< HEAD
          SpanRange(overlappingLinkSpan.start, overlappingLinkSpan.end),
=======
          overlappingLinkSpan.range,
>>>>>>> 07439883
        );
      }
    } else {
      // There are no other links in the selection. Show the URL text field.
      setState(() {
        _showUrlField = true;
        _urlFocusNode.requestFocus();
      });
    }
  }

  /// Takes the text from the [urlController] and applies it as a link
  /// attribution to the currently selected text.
  void _applyLink() {
    final url = _urlController!.text.text;

    final selection = widget.composer.selection!;
    final baseOffset = (selection.base.nodePosition as TextPosition).offset;
    final extentOffset = (selection.extent.nodePosition as TextPosition).offset;
    final selectionStart = min(baseOffset, extentOffset);
    final selectionEnd = max(baseOffset, extentOffset);
<<<<<<< HEAD
    final selectionRange = SpanRange(selectionStart, selectionEnd - 1);
=======
    final selectionRange = TextRange(start: selectionStart, end: selectionEnd - 1);
>>>>>>> 07439883

    final textNode = widget.document.getNodeById(selection.extent.nodeId) as TextNode;
    final text = textNode.text;

    final trimmedRange = _trimTextRangeWhitespace(text, selectionRange);

    final linkAttribution = LinkAttribution(url);

    widget.editor!.execute([
      AddTextAttributionsRequest(
        documentRange: DocumentRange(
          start: DocumentPosition(
            nodeId: textNode.id,
            nodePosition: TextNodePosition(offset: trimmedRange.start),
          ),
          end: DocumentPosition(
            nodeId: textNode.id,
            nodePosition: TextNodePosition(offset: trimmedRange.end),
          ),
        ),
        attributions: {linkAttribution},
      ),
    ]);

    // Clear the field and hide the URL bar
    _urlController!.clear();
    setState(() {
      _showUrlField = false;
      _urlFocusNode.unfocus(disposition: UnfocusDisposition.previouslyFocusedChild);
      widget.closeToolbar();
    });
  }

  /// Given [text] and a [range] within the [text], the [range] is
  /// shortened on both sides to remove any trailing whitespace and
  /// the new range is returned.
  SpanRange _trimTextRangeWhitespace(AttributedText text, TextRange range) {
    int startOffset = range.start;
    int endOffset = range.end;

    while (startOffset < range.end && text.text[startOffset] == ' ') {
      startOffset += 1;
    }
    while (endOffset > startOffset && text.text[endOffset] == ' ') {
      endOffset -= 1;
    }

<<<<<<< HEAD
    return SpanRange(startOffset, endOffset);
  }

  /// Changes the alignment of the current selected text node
  /// to reflect [newAlignment].
  void _changeAlignment(TextAlign? newAlignment) {
    String? newAlignmentValue;
    switch (newAlignment) {
      case TextAlign.left:
      case TextAlign.start:
        newAlignmentValue = 'left';
        break;
      case TextAlign.center:
        newAlignmentValue = 'center';
        break;
      case TextAlign.right:
      case TextAlign.end:
        newAlignmentValue = 'right';
        break;
      case TextAlign.justify:
        newAlignmentValue = 'justify';
        break;
      case null:
        // Do nothing.
        return;
    }

    final selectedNode = widget.doc.getNodeById(widget.composer.selection!.extent.nodeId)! as ParagraphNode;
    selectedNode.metadata['textAlign'] = newAlignmentValue;
=======
    // Add 1 to the end offset because SpanRange treats the end offset to be exclusive.
    return SpanRange(startOffset, endOffset + 1);
>>>>>>> 07439883
  }

  /// Returns the localized name for the given [_TextType], e.g.,
  /// "Paragraph" or "Header 1".
  String _getTextTypeName(_TextType textType) {
    switch (textType) {
      case _TextType.header1:
        return 'Header 1';
      case _TextType.header2:
        return 'Header 2';
      case _TextType.header3:
        return 'Header 3';
      case _TextType.paragraph:
        return 'Paragraph';
      case _TextType.blockquote:
        return 'Blockquote';
      case _TextType.orderedListItem:
        return 'Ordered List Item';
      case _TextType.unorderedListItem:
        return 'Unordered List Item';
    }
  }

  /// Changes the alignment of the current selected text node
  /// to reflect [newAlignment].
  void _changeAlignment(TextAlign? newAlignment) {
    if (newAlignment == null) {
      return;
    }

    widget.editor!.execute([
      ChangeParagraphAlignmentRequest(
        nodeId: widget.composer.selection!.extent.nodeId,
        alignment: newAlignment,
      ),
    ]);
  }

  void _onPerformAction(TextInputAction action) {
    if (action == TextInputAction.done) {
      _applyLink();
    }
  }

  /// Called when the user selects a block type on the toolbar.
  void _onBlockTypeSelected(SuperEditorDemoTextItem? selectedItem) {
    if (selectedItem != null) {
      setState(() {
        _convertTextToNewType(_TextType.values //
            .where((e) => e.name == selectedItem.id)
            .first);
      });
    }
  }

  /// Called when the user selects an alignment on the toolbar.
  void _onAlignmentSelected(SuperEditorDemoIconItem? selectedItem) {
    if (selectedItem != null) {
      setState(() {
        _changeAlignment(TextAlign.values.firstWhere((e) => e.name == selectedItem.id));
      });
    }
  }

  @override
  Widget build(BuildContext context) {
    return BuildInOrder(
      children: [
        FollowerFadeOutBeyondBoundary(
          link: widget.anchor,
          boundary: _screenBoundary,
          child: Follower.withAligner(
            link: widget.anchor,
            aligner: _toolbarAligner,
            boundary: _screenBoundary,
            showWhenUnlinked: false,
            child: _buildToolbars(),
          ),
        ),
      ],
    );
  }

  Widget _buildToolbars() {
    return SuperEditorPopover(
      popoverFocusNode: _popoverFocusNode,
      editorFocusNode: widget.editorFocusNode,
      child: Column(
        mainAxisSize: MainAxisSize.min,
        children: [
          _buildToolbar(),
          if (_showUrlField) ...[
            const SizedBox(height: 8),
            _buildUrlField(),
          ],
        ],
      ),
    );
  }

  Widget _buildToolbar() {
    return IntrinsicWidth(
      child: Material(
        shape: const StadiumBorder(),
        elevation: 5,
        clipBehavior: Clip.hardEdge,
        child: SizedBox(
          height: 40,
          child: Row(
            crossAxisAlignment: CrossAxisAlignment.stretch,
            children: [
              // Only allow the user to select a new type of text node if
              // the currently selected node can be converted.
              if (_isConvertibleNode()) ...[
                Tooltip(
                  message: 'Block type',
                  child: _buildBlockTypeSelector(),
                ),
                _buildVerticalDivider(),
              ],
              Center(
                child: IconButton(
                  onPressed: _toggleBold,
                  icon: const Icon(Icons.format_bold),
                  splashRadius: 16,
                  tooltip: 'Bold',
                ),
              ),
              Center(
                child: IconButton(
                  onPressed: _toggleItalics,
                  icon: const Icon(Icons.format_italic),
                  splashRadius: 16,
                  tooltip: 'Italics',
                ),
              ),
              Center(
                child: IconButton(
                  onPressed: _toggleStrikethrough,
                  icon: const Icon(Icons.strikethrough_s),
                  splashRadius: 16,
                  tooltip: 'Strikethrough',
                ),
              ),
              Center(
                child: IconButton(
                  onPressed: _areMultipleLinksSelected() ? null : _onLinkPressed,
                  icon: const Icon(Icons.link),
                  color: _isSingleLinkSelected() ? const Color(0xFF007AFF) : IconTheme.of(context).color,
                  splashRadius: 16,
                  tooltip: 'Link',
                ),
              ),
              // Only display alignment controls if the currently selected text
              // node respects alignment. List items, for example, do not.
              if (_isTextAlignable()) //
                Row(
                  mainAxisSize: MainAxisSize.min,
                  children: [
                    _buildVerticalDivider(),
                    Tooltip(
                      message: 'Text Alignment',
                      child: _buildAlignmentSelector(),
                    ),
                  ],
                ),

              _buildVerticalDivider(),
              Center(
                child: IconButton(
                  onPressed: () {},
                  icon: const Icon(Icons.more_vert),
                  splashRadius: 16,
                  tooltip: 'More options',
                ),
              ),
            ],
          ),
        ),
      ),
    );
  }

  Widget _buildAlignmentSelector() {
    final alignment = _getCurrentTextAlignment();
    return SuperEditorDemoIconItemSelector(
      parentFocusNode: widget.editorFocusNode,
      boundaryKey: widget.editorViewportKey,
      value: SuperEditorDemoIconItem(
        id: alignment.name,
        icon: _buildTextAlignIcon(alignment),
      ),
      items: const [TextAlign.left, TextAlign.center, TextAlign.right, TextAlign.justify]
          .map(
            (alignment) => SuperEditorDemoIconItem(
              icon: _buildTextAlignIcon(alignment),
              id: alignment.name,
            ),
          )
          .toList(),
      onSelected: _onAlignmentSelected,
    );
  }

  Widget _buildBlockTypeSelector() {
    final currentBlockType = _getCurrentTextType();
    return SuperEditorDemoTextItemSelector(
      parentFocusNode: widget.editorFocusNode,
      boundaryKey: widget.editorViewportKey,
      id: SuperEditorDemoTextItem(
        id: currentBlockType.name,
        label: _getTextTypeName(currentBlockType),
      ),
      items: _TextType.values
          .map(
            (blockType) => SuperEditorDemoTextItem(
              id: blockType.name,
              label: _getTextTypeName(blockType),
            ),
          )
          .toList(),
      onSelected: _onBlockTypeSelected,
    );
  }

  Widget _buildUrlField() {
    return Material(
      shape: const StadiumBorder(),
      elevation: 5,
      clipBehavior: Clip.hardEdge,
      child: Container(
        width: 400,
        height: 40,
        padding: const EdgeInsets.symmetric(horizontal: 16, vertical: 8),
        child: Row(
          children: [
            Expanded(
              child: SuperTextField(
                focusNode: _urlFocusNode,
                textController: _urlController,
                minLines: 1,
                maxLines: 1,
                inputSource: TextInputSource.ime,
                hintBehavior: HintBehavior.displayHintUntilTextEntered,
                hintBuilder: (context) {
                  return const Text(
                    "enter a url...",
                    style: TextStyle(
                      color: Colors.grey,
                      fontSize: 16,
                    ),
                  );
                },
                textStyleBuilder: (_) {
                  return const TextStyle(
                    color: Colors.black,
                    fontSize: 16,
                  );
                },
              ),
            ),
            IconButton(
              icon: const Icon(Icons.close),
              iconSize: 20,
              splashRadius: 16,
              padding: EdgeInsets.zero,
              onPressed: () {
                setState(() {
                  _urlFocusNode.unfocus();
                  _showUrlField = false;
                  _urlController!.clear();
                });
              },
            ),
          ],
        ),
      ),
    );
  }

  Widget _buildVerticalDivider() {
    return Container(
      width: 1,
      color: Colors.grey.shade300,
    );
  }

  IconData _buildTextAlignIcon(TextAlign align) {
    switch (align) {
      case TextAlign.left:
      case TextAlign.start:
        return Icons.format_align_left;
      case TextAlign.center:
        return Icons.format_align_center;
      case TextAlign.right:
      case TextAlign.end:
        return Icons.format_align_right;
      case TextAlign.justify:
        return Icons.format_align_justify;
    }
  }
}

enum _TextType {
  header1,
  header2,
  header3,
  paragraph,
  blockquote,
  orderedListItem,
  unorderedListItem,
}

class SingleLineAttributedTextEditingController extends AttributedTextEditingController {
  SingleLineAttributedTextEditingController(this.onSubmit);

  final VoidCallback onSubmit;

  @override
  void insertNewline() {
    // Don't insert newline in a single-line text field.

    // Invoke callback to take action on enter.
    onSubmit();

    // TODO: this is a hack. SuperTextField shouldn't insert newlines in a single
    // line field (#697).
  }
}<|MERGE_RESOLUTION|>--- conflicted
+++ resolved
@@ -353,11 +353,7 @@
         // the entire link attribution.
         text.removeAttribution(
           overlappingLinkSpan.attribution,
-<<<<<<< HEAD
-          SpanRange(overlappingLinkSpan.start, overlappingLinkSpan.end),
-=======
           overlappingLinkSpan.range,
->>>>>>> 07439883
         );
       }
     } else {
@@ -379,11 +375,7 @@
     final extentOffset = (selection.extent.nodePosition as TextPosition).offset;
     final selectionStart = min(baseOffset, extentOffset);
     final selectionEnd = max(baseOffset, extentOffset);
-<<<<<<< HEAD
-    final selectionRange = SpanRange(selectionStart, selectionEnd - 1);
-=======
     final selectionRange = TextRange(start: selectionStart, end: selectionEnd - 1);
->>>>>>> 07439883
 
     final textNode = widget.document.getNodeById(selection.extent.nodeId) as TextNode;
     final text = textNode.text;
@@ -431,40 +423,8 @@
       endOffset -= 1;
     }
 
-<<<<<<< HEAD
-    return SpanRange(startOffset, endOffset);
-  }
-
-  /// Changes the alignment of the current selected text node
-  /// to reflect [newAlignment].
-  void _changeAlignment(TextAlign? newAlignment) {
-    String? newAlignmentValue;
-    switch (newAlignment) {
-      case TextAlign.left:
-      case TextAlign.start:
-        newAlignmentValue = 'left';
-        break;
-      case TextAlign.center:
-        newAlignmentValue = 'center';
-        break;
-      case TextAlign.right:
-      case TextAlign.end:
-        newAlignmentValue = 'right';
-        break;
-      case TextAlign.justify:
-        newAlignmentValue = 'justify';
-        break;
-      case null:
-        // Do nothing.
-        return;
-    }
-
-    final selectedNode = widget.doc.getNodeById(widget.composer.selection!.extent.nodeId)! as ParagraphNode;
-    selectedNode.metadata['textAlign'] = newAlignmentValue;
-=======
     // Add 1 to the end offset because SpanRange treats the end offset to be exclusive.
     return SpanRange(startOffset, endOffset + 1);
->>>>>>> 07439883
   }
 
   /// Returns the localized name for the given [_TextType], e.g.,
