import 'package:example/logging.dart';
import 'package:flutter/foundation.dart';
import 'package:flutter/material.dart';
import 'package:super_editor/super_editor.dart';

import '_example_document.dart';
import '_toolbar.dart';

/// Example of a rich text editor.
///
/// This editor will expand in functionality as package
/// capabilities expand.
class ExampleEditor extends StatefulWidget {
  @override
  State<ExampleEditor> createState() => _ExampleEditorState();
}

class _ExampleEditorState extends State<ExampleEditor> {
  final GlobalKey _viewportKey = GlobalKey();
  final GlobalKey _docLayoutKey = GlobalKey();

  late MutableDocument _doc;
  final _docChangeSignal = SignalNotifier();
  late MutableDocumentComposer _composer;
  late Editor _docEditor;
  late CommonEditorOperations _docOps;

  late FocusNode _editorFocusNode;

  late ScrollController _scrollController;

  final SelectionLayerLinks _selectionLayerLinks = SelectionLayerLinks();

  final _darkBackground = const Color(0xFF222222);
  final _lightBackground = Colors.white;
  final _brightness = ValueNotifier<Brightness>(Brightness.light);

  SuperEditorDebugVisualsConfig? _debugConfig;

  final _textFormatBarOverlayController = OverlayPortalController();
  final _textSelectionAnchor = ValueNotifier<Offset?>(null);

  final _imageFormatBarOverlayController = OverlayPortalController();
  final _imageSelectionAnchor = ValueNotifier<Offset?>(null);

  // TODO: get rid of overlay controller once Android is refactored to use a control scope (as follow up to: https://github.com/superlistapp/super_editor/pull/1470)
  final _overlayController = MagnifierAndToolbarController() //
    ..screenPadding = const EdgeInsets.all(20.0);

  late final SuperEditorIosControlsController _iosControlsController;

  @override
  void initState() {
    super.initState();
    _doc = createInitialDocument()..addListener(_onDocumentChange);
    _composer = MutableDocumentComposer();
    _composer.selectionNotifier.addListener(_hideOrShowToolbar);
    _docEditor = createDefaultDocumentEditor(document: _doc, composer: _composer);
    _docOps = CommonEditorOperations(
      editor: _docEditor,
      document: _doc,
      composer: _composer,
      documentLayoutResolver: () => _docLayoutKey.currentState as DocumentLayout,
    );
    _editorFocusNode = FocusNode();
    _scrollController = ScrollController()..addListener(_hideOrShowToolbar);

    _iosControlsController = SuperEditorIosControlsController();
  }

  @override
  void dispose() {
    _iosControlsController.dispose();
    _scrollController.dispose();
    _editorFocusNode.dispose();
    _composer.dispose();
    super.dispose();
  }

  void _onDocumentChange(_) {
    _hideOrShowToolbar();
    _docChangeSignal.notifyListeners();
  }

  void _hideOrShowToolbar() {
    if (_gestureMode != DocumentGestureMode.mouse) {
      // We only add our own toolbar when using mouse. On mobile, a bar
      // is rendered for us.
      return;
    }

    final selection = _composer.selection;
    if (selection == null) {
      // Nothing is selected. We don't want to show a toolbar
      // in this case.
      _hideEditorToolbar();

      return;
    }
    if (selection.base.nodeId != selection.extent.nodeId) {
      // More than one node is selected. We don't want to show
      // a toolbar in this case.
      _hideEditorToolbar();
      _hideImageToolbar();

      return;
    }
    if (selection.isCollapsed) {
      // We only want to show the toolbar when a span of text
      // is selected. Therefore, we ignore collapsed selections.
      _hideEditorToolbar();
      _hideImageToolbar();

      return;
    }

    final selectedNode = _doc.getNodeById(selection.extent.nodeId);

    if (selectedNode is ImageNode) {
      appLog.fine("Showing image toolbar");
      // Show the editor's toolbar for image sizing.
      _showImageToolbar();
      _hideEditorToolbar();
      return;
    } else {
      // The currently selected content is not an image. We don't
      // want to show the image toolbar.
      _hideImageToolbar();
    }

    if (selectedNode is TextNode) {
      // Show the editor's toolbar for text styling.
      _showEditorToolbar();
      _hideImageToolbar();
      return;
    } else {
      // The currently selected content is not a paragraph. We don't
      // want to show a toolbar in this case.
      _hideEditorToolbar();
    }
  }

  void _showEditorToolbar() {
<<<<<<< HEAD
    if (_textFormatBarOverlayEntry == null) {
      // Create an overlay entry to build the editor toolbar.
      // TODO: add an overlay to the Editor widget to avoid using the
      //       application overlay
      _textFormatBarOverlayEntry ??= OverlayEntry(builder: (context) {
        return EditorToolbar(
          anchor: _textSelectionAnchor,
          editorFocusNode: _editorFocusNode,
          editor: _docEditor,
          composer: _composer,
          closeToolbar: _hideEditorToolbar,
        );
      });

      // Display the toolbar in the application overlay.
      final overlay = Overlay.of(context);
      overlay.insert(_textFormatBarOverlayEntry!);
    }
=======
    _textFormatBarOverlayController.show();
>>>>>>> 67ce16f5

    // Schedule a callback after this frame to locate the selection
    // bounds on the screen and display the toolbar near the selected
    // text.
    // TODO: switch this to use a Leader and Follower
    WidgetsBinding.instance.addPostFrameCallback((timeStamp) {
      final docBoundingBox = (_docLayoutKey.currentState as DocumentLayout)
          .getRectForSelection(_composer.selection!.base, _composer.selection!.extent)!;
      final docBox = _docLayoutKey.currentContext!.findRenderObject() as RenderBox;
      final overlayBoundingBox = Rect.fromPoints(
        docBox.localToGlobal(docBoundingBox.topLeft),
        docBox.localToGlobal(docBoundingBox.bottomRight),
      );

      _textSelectionAnchor.value = overlayBoundingBox.topCenter;
    });
  }

  void _hideEditorToolbar() {
    // Null out the selection anchor so that when it re-appears,
    // the bar doesn't momentarily "flash" at its old anchor position.
    _textSelectionAnchor.value = null;

    _textFormatBarOverlayController.hide();

    // Ensure that focus returns to the editor.
    //
    // I tried explicitly unfocus()'ing the URL textfield
    // in the toolbar but it didn't return focus to the
    // editor. I'm not sure why.
    _editorFocusNode.requestFocus();
  }

  DocumentGestureMode get _gestureMode {
    switch (defaultTargetPlatform) {
      case TargetPlatform.android:
        return DocumentGestureMode.android;
      case TargetPlatform.iOS:
        return DocumentGestureMode.iOS;
      case TargetPlatform.fuchsia:
      case TargetPlatform.linux:
      case TargetPlatform.macOS:
      case TargetPlatform.windows:
        return DocumentGestureMode.mouse;
    }
  }

  bool get _isMobile => _gestureMode != DocumentGestureMode.mouse;

  TextInputSource get _inputSource {
    switch (defaultTargetPlatform) {
      case TargetPlatform.android:
      case TargetPlatform.iOS:
      case TargetPlatform.fuchsia:
      case TargetPlatform.linux:
      case TargetPlatform.macOS:
      case TargetPlatform.windows:
        return TextInputSource.ime;
    }
  }

  void _cut() {
    _docOps.cut();
    // TODO: get rid of overlay controller once Android is refactored to use a control scope (as follow up to: https://github.com/superlistapp/super_editor/pull/1470)
    _overlayController.hideToolbar();
    _iosControlsController.hideToolbar();
  }

  void _copy() {
    _docOps.copy();
    // TODO: get rid of overlay controller once Android is refactored to use a control scope (as follow up to: https://github.com/superlistapp/super_editor/pull/1470)
    _overlayController.hideToolbar();
    _iosControlsController.hideToolbar();
  }

<<<<<<< HEAD
      // Display the toolbar in the application overlay.
      final overlay = Overlay.of(context);
      overlay.insert(_imageFormatBarOverlayEntry!);
    }
=======
  void _paste() {
    _docOps.paste();
    // TODO: get rid of overlay controller once Android is refactored to use a control scope (as follow up to: https://github.com/superlistapp/super_editor/pull/1470)
    _overlayController.hideToolbar();
    _iosControlsController.hideToolbar();
  }
>>>>>>> 67ce16f5

  void _selectAll() => _docOps.selectAll();

  void _showImageToolbar() {
    // Schedule a callback after this frame to locate the selection
    // bounds on the screen and display the toolbar near the selected
    // text.
    // TODO: switch to a Leader and Follower for this
    WidgetsBinding.instance.addPostFrameCallback((timeStamp) {
      final docBoundingBox = (_docLayoutKey.currentState as DocumentLayout)
          .getRectForSelection(_composer.selection!.base, _composer.selection!.extent)!;
      final docBox = _docLayoutKey.currentContext!.findRenderObject() as RenderBox;
      final overlayBoundingBox = Rect.fromPoints(
        docBox.localToGlobal(docBoundingBox.topLeft),
        docBox.localToGlobal(docBoundingBox.bottomRight),
      );

      _imageSelectionAnchor.value = overlayBoundingBox.center;
    });

    _imageFormatBarOverlayController.show();
  }

  void _hideImageToolbar() {
    // Null out the selection anchor so that when the bar re-appears,
    // it doesn't momentarily "flash" at its old anchor position.
    _imageSelectionAnchor.value = null;

    _imageFormatBarOverlayController.hide();

    // Ensure that focus returns to the editor.
    _editorFocusNode.requestFocus();
  }

  @override
  Widget build(BuildContext context) {
    return ValueListenableBuilder(
      valueListenable: _brightness,
      builder: (context, brightness, child) {
        return Theme(
          data: ThemeData(brightness: brightness),
          child: child!,
        );
      },
      child: Builder(
        // This builder captures the new theme
        builder: (themedContext) {
          return OverlayPortal(
            controller: _textFormatBarOverlayController,
            overlayChildBuilder: _buildFloatingToolbar,
            child: OverlayPortal(
              controller: _imageFormatBarOverlayController,
              overlayChildBuilder: _buildImageToolbar,
              child: Stack(
                children: [
                  Column(
                    children: [
                      Expanded(
                        child: _buildEditor(themedContext),
                      ),
                      if (_isMobile) //
                        _buildMountedToolbar(),
                    ],
                  ),
                  Align(
                    alignment: Alignment.bottomRight,
                    child: ListenableBuilder(
                      listenable: _composer.selectionNotifier,
                      builder: (context, child) {
                        return Padding(
                          padding: EdgeInsets.only(bottom: _isMobile && _composer.selection != null ? 48 : 0),
                          child: child,
                        );
                      },
                      child: _buildCornerFabs(),
                    ),
                  ),
                ],
              ),
            ),
          );
        },
      ),
    );
  }

  Widget _buildCornerFabs() {
    return Padding(
      padding: const EdgeInsets.only(right: 16, bottom: 16),
      child: Column(
        mainAxisSize: MainAxisSize.min,
        crossAxisAlignment: CrossAxisAlignment.center,
        children: [
          _buildDebugVisualsToggle(),
          const SizedBox(height: 16),
          _buildLightAndDarkModeToggle(),
        ],
      ),
    );
  }

  Widget _buildDebugVisualsToggle() {
    return FloatingActionButton(
      backgroundColor: _brightness.value == Brightness.light ? _darkBackground : _lightBackground,
      foregroundColor: _brightness.value == Brightness.light ? _lightBackground : _darkBackground,
      elevation: 5,
      onPressed: () {
        setState(() {
          _debugConfig = _debugConfig != null
              ? null
              : const SuperEditorDebugVisualsConfig(
                  showFocus: true,
                  showImeConnection: true,
                );
        });
      },
      child: const Icon(
        Icons.bug_report,
      ),
    );
  }

  Widget _buildLightAndDarkModeToggle() {
    return FloatingActionButton(
      backgroundColor: _brightness.value == Brightness.light ? _darkBackground : _lightBackground,
      foregroundColor: _brightness.value == Brightness.light ? _lightBackground : _darkBackground,
      elevation: 5,
      onPressed: () {
        _brightness.value = _brightness.value == Brightness.light ? Brightness.dark : Brightness.light;
      },
      child: _brightness.value == Brightness.light
          ? const Icon(
              Icons.dark_mode,
            )
          : const Icon(
              Icons.light_mode,
            ),
    );
  }

  Widget _buildEditor(BuildContext context) {
    final isLight = Theme.of(context).brightness == Brightness.light;

    return ColoredBox(
      color: isLight ? _lightBackground : _darkBackground,
      child: SuperEditorDebugVisuals(
        config: _debugConfig ?? const SuperEditorDebugVisualsConfig(),
        child: KeyedSubtree(
          key: _viewportKey,
          child: SuperEditorIosControlsScope(
            controller: _iosControlsController,
            child: SuperEditor(
              editor: _docEditor,
              document: _doc,
              composer: _composer,
              focusNode: _editorFocusNode,
              scrollController: _scrollController,
              documentLayoutKey: _docLayoutKey,
              documentOverlayBuilders: [
                DefaultCaretOverlayBuilder(
                  caretStyle: const CaretStyle().copyWith(color: isLight ? Colors.black : Colors.redAccent),
                ),
                if (defaultTargetPlatform == TargetPlatform.iOS) ...[
                  SuperEditorIosHandlesDocumentLayerBuilder(),
                  SuperEditorIosToolbarFocalPointDocumentLayerBuilder(),
                ],
                if (defaultTargetPlatform == TargetPlatform.android) ...[
                  SuperEditorAndroidToolbarFocalPointDocumentLayerBuilder(),
                  SuperEditorAndroidHandlesDocumentLayerBuilder(),
                ],
              ],
              selectionLayerLinks: _selectionLayerLinks,
              selectionStyle: isLight
                  ? defaultSelectionStyle
                  : SelectionStyles(
                      selectionColor: Colors.red.withOpacity(0.3),
                    ),
              stylesheet: defaultStylesheet.copyWith(
                addRulesAfter: [
                  if (!isLight) ..._darkModeStyles,
                  taskStyles,
                ],
              ),
              componentBuilders: [
                TaskComponentBuilder(_docEditor),
                ...defaultComponentBuilders,
              ],
              gestureMode: _gestureMode,
              inputSource: _inputSource,
              keyboardActions: _inputSource == TextInputSource.ime ? defaultImeKeyboardActions : defaultKeyboardActions,
              androidToolbarBuilder: (_) => _buildAndroidFloatingToolbar(),
              overlayController: _overlayController,
            ),
          ),
        ),
      ),
    );
  }

  Widget _buildAndroidFloatingToolbar() {
    return ListenableBuilder(
      listenable: _brightness,
      builder: (context, _) {
        return Theme(
          data: ThemeData(brightness: _brightness.value),
          child: AndroidTextEditingFloatingToolbar(
            onCutPressed: _cut,
            onCopyPressed: _copy,
            onPastePressed: _paste,
            onSelectAllPressed: _selectAll,
          ),
        );
      },
    );
  }

  Widget _buildMountedToolbar() {
    return MultiListenableBuilder(
      listenables: <Listenable>{
        _docChangeSignal,
        _composer.selectionNotifier,
      },
      builder: (_) {
        final selection = _composer.selection;

        if (selection == null) {
          return const SizedBox();
        }

        return KeyboardEditingToolbar(
          editor: _docEditor,
          document: _doc,
          composer: _composer,
          commonOps: _docOps,
        );
      },
    );
  }

  Widget _buildFloatingToolbar(BuildContext context) {
    return EditorToolbar(
      editorViewportKey: _viewportKey,
      anchor: _selectionLayerLinks.expandedSelectionBoundsLink,
      editorFocusNode: _editorFocusNode,
      editor: _docEditor,
      document: _doc,
      composer: _composer,
      closeToolbar: _hideEditorToolbar,
    );
  }

  Widget _buildImageToolbar(BuildContext context) {
    return ImageFormatToolbar(
      anchor: _imageSelectionAnchor,
      composer: _composer,
      setWidth: (nodeId, width) {
        print("Applying width $width to node $nodeId");
        final node = _doc.getNodeById(nodeId)!;
        final currentStyles = SingleColumnLayoutComponentStyles.fromMetadata(node);

        _docEditor.execute([
          ChangeSingleColumnLayoutComponentStylesRequest(
            nodeId: nodeId,
            styles: SingleColumnLayoutComponentStyles(
              width: width,
              padding: currentStyles.padding,
            ),
          )
        ]);
      },
      closeToolbar: _hideImageToolbar,
    );
  }
}

// Makes text light, for use during dark mode styling.
final _darkModeStyles = [
  StyleRule(
    BlockSelector.all,
    (doc, docNode) {
      return {
        Styles.textStyle: const TextStyle(
          color: Color(0xFFCCCCCC),
        ),
      };
    },
  ),
  StyleRule(
    const BlockSelector("header1"),
    (doc, docNode) {
      return {
        Styles.textStyle: const TextStyle(
          color: Color(0xFF888888),
        ),
      };
    },
  ),
  StyleRule(
    const BlockSelector("header2"),
    (doc, docNode) {
      return {
        Styles.textStyle: const TextStyle(
          color: Color(0xFF888888),
        ),
      };
    },
  ),
];<|MERGE_RESOLUTION|>--- conflicted
+++ resolved
@@ -141,28 +141,7 @@
   }
 
   void _showEditorToolbar() {
-<<<<<<< HEAD
-    if (_textFormatBarOverlayEntry == null) {
-      // Create an overlay entry to build the editor toolbar.
-      // TODO: add an overlay to the Editor widget to avoid using the
-      //       application overlay
-      _textFormatBarOverlayEntry ??= OverlayEntry(builder: (context) {
-        return EditorToolbar(
-          anchor: _textSelectionAnchor,
-          editorFocusNode: _editorFocusNode,
-          editor: _docEditor,
-          composer: _composer,
-          closeToolbar: _hideEditorToolbar,
-        );
-      });
-
-      // Display the toolbar in the application overlay.
-      final overlay = Overlay.of(context);
-      overlay.insert(_textFormatBarOverlayEntry!);
-    }
-=======
     _textFormatBarOverlayController.show();
->>>>>>> 67ce16f5
 
     // Schedule a callback after this frame to locate the selection
     // bounds on the screen and display the toolbar near the selected
@@ -238,19 +217,12 @@
     _iosControlsController.hideToolbar();
   }
 
-<<<<<<< HEAD
-      // Display the toolbar in the application overlay.
-      final overlay = Overlay.of(context);
-      overlay.insert(_imageFormatBarOverlayEntry!);
-    }
-=======
   void _paste() {
     _docOps.paste();
     // TODO: get rid of overlay controller once Android is refactored to use a control scope (as follow up to: https://github.com/superlistapp/super_editor/pull/1470)
     _overlayController.hideToolbar();
     _iosControlsController.hideToolbar();
   }
->>>>>>> 67ce16f5
 
   void _selectAll() => _docOps.selectAll();
 
