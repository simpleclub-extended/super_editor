--- conflicted
+++ resolved
@@ -39,11 +39,7 @@
   http: ^0.13.1
   linkify: ^5.0.0
   logging: ^1.0.1
-<<<<<<< HEAD
   uuid: ^4.2.1
-=======
-  uuid: ^4.0.0
->>>>>>> 07439883
 
   super_editor:
     git:
