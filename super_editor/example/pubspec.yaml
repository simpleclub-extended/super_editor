--- conflicted
+++ resolved
@@ -38,13 +38,8 @@
   google_fonts: ^6.2.1
   http: ^1.2.2
   linkify: ^5.0.0
-<<<<<<< HEAD
-  logging: ^1.0.1
-  uuid: ^4.2.1
-=======
   logging: ^1.3.0
   uuid: ^4.5.1
->>>>>>> ad577a23
 
   super_editor:
     git:
