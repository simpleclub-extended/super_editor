name: super_editor
description: Configurable, composable, extensible text editor and document renderer for Flutter.
<<<<<<< HEAD
publish_to: 'none'
=======
version: 0.3.0-dev.10
homepage: https://github.com/superlistapp/super_editor
funding:
  - https://flutterbountyhunters.com
  - https://github.com/sponsors/matthew-carroll
topics:
  - rich-text-editor
  - editor
  - quill
  - markdown
>>>>>>> ad577a23

screenshots:
  - description: "SuperEditor on Mac desktop"
    path: doc/marketing/screenshot_mac_desktop.png
  - description: "SuperEditor dark mode"
    path: doc/marketing/screenshot_mac_desktop_dark-mode.png
  - description: "SuperEditor text selection"
    path: doc/marketing/screenshot_mac_desktop_text-selection.png
  - description: "SuperEditor text styles"
    path: doc/marketing/screenshot_mac_desktop_bold-selection.png

environment:
  sdk: ">=3.0.0 <4.0.0"
  flutter: ">=1.17.0"

dependencies:
  flutter:
    sdk: flutter

<<<<<<< HEAD
  attributed_text:
    git:
      url: https://github.com/simpleclub-extended/super_editor
      path: attributed_text
      ref: simpleclub-stable
  characters: ^1.2.0
=======
  attributed_text: ^0.4.0
  characters: ^1.3.0
>>>>>>> ad577a23
  collection: ^1.15.0
  follow_the_leader: ^0.0.4+8
  http: ^1.2.2
  linkify: ^5.0.0
<<<<<<< HEAD
  logging: ^1.0.1
  super_text_layout:
    git:
      url: https://github.com/simpleclub-extended/super_editor
      path: super_text_layout
      ref: simpleclub-stable
  url_launcher: ^6.1.9
  uuid: ^4.2.1
=======
  logging: ^1.3.0
  super_text_layout: ^0.1.17
  super_keyboard: ^0.1.0
  url_launcher: ^6.3.1
  uuid: ^4.5.1
>>>>>>> ad577a23
  overlord: ^0.0.3+5

  # Dependencies for testing tools that we ship with super_editor
  flutter_test:
    sdk: flutter
  flutter_test_robots: ^0.0.24
  clock: ^1.1.1

dependency_overrides:
<<<<<<< HEAD
  #  # Override to local mono-repo path so devs can test this repo
  #  # against changes that they're making to other mono-repo packages
  attributed_text:
    path: ../attributed_text
  super_text_layout:
    path: ../super_text_layout
#
#  flutter_test_robots:
#    git:
#      url: https://github.com/Flutter-Bounty-Hunters/flutter_test_robots
=======
  # Override to local mono-repo path so devs can test this repo
  # against changes that they're making to other mono-repo packages
  attributed_text:
    path: ../attributed_text
#  super_text_layout:
#    path: ../super_text_layout
>>>>>>> ad577a23

dev_dependencies:
  flutter_lints: ^2.0.1
  golden_toolkit: ^0.15.0
  mockito: ^5.0.4
  super_editor_markdown:
    path: ../super_editor_markdown
  text_table: ^4.0.1
  meta: ^1.8.0
  args: ^2.3.1
  path: ^1.8.3
  golden_runner:
    path: ../golden_runner
  flutter_test_runners: ^0.0.4
  golden_bricks: ^1.0.0

flutter:
  # no Flutter configuration<|MERGE_RESOLUTION|>--- conflicted
+++ resolved
@@ -1,9 +1,7 @@
 name: super_editor
 description: Configurable, composable, extensible text editor and document renderer for Flutter.
-<<<<<<< HEAD
+version: 0.3.0-dev.10
 publish_to: 'none'
-=======
-version: 0.3.0-dev.10
 homepage: https://github.com/superlistapp/super_editor
 funding:
   - https://flutterbountyhunters.com
@@ -13,7 +11,6 @@
   - editor
   - quill
   - markdown
->>>>>>> ad577a23
 
 screenshots:
   - description: "SuperEditor on Mac desktop"
@@ -33,37 +30,25 @@
   flutter:
     sdk: flutter
 
-<<<<<<< HEAD
   attributed_text:
     git:
       url: https://github.com/simpleclub-extended/super_editor
       path: attributed_text
       ref: simpleclub-stable
-  characters: ^1.2.0
-=======
-  attributed_text: ^0.4.0
   characters: ^1.3.0
->>>>>>> ad577a23
   collection: ^1.15.0
   follow_the_leader: ^0.0.4+8
   http: ^1.2.2
   linkify: ^5.0.0
-<<<<<<< HEAD
-  logging: ^1.0.1
+  logging: ^1.3.0
   super_text_layout:
     git:
       url: https://github.com/simpleclub-extended/super_editor
       path: super_text_layout
       ref: simpleclub-stable
-  url_launcher: ^6.1.9
-  uuid: ^4.2.1
-=======
-  logging: ^1.3.0
-  super_text_layout: ^0.1.17
   super_keyboard: ^0.1.0
   url_launcher: ^6.3.1
   uuid: ^4.5.1
->>>>>>> ad577a23
   overlord: ^0.0.3+5
 
   # Dependencies for testing tools that we ship with super_editor
@@ -73,25 +58,12 @@
   clock: ^1.1.1
 
 dependency_overrides:
-<<<<<<< HEAD
   #  # Override to local mono-repo path so devs can test this repo
   #  # against changes that they're making to other mono-repo packages
   attributed_text:
     path: ../attributed_text
   super_text_layout:
     path: ../super_text_layout
-#
-#  flutter_test_robots:
-#    git:
-#      url: https://github.com/Flutter-Bounty-Hunters/flutter_test_robots
-=======
-  # Override to local mono-repo path so devs can test this repo
-  # against changes that they're making to other mono-repo packages
-  attributed_text:
-    path: ../attributed_text
-#  super_text_layout:
-#    path: ../super_text_layout
->>>>>>> ad577a23
 
 dev_dependencies:
   flutter_lints: ^2.0.1
