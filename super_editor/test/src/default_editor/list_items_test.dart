import 'package:flutter/material.dart';
import 'package:flutter_test/flutter_test.dart';
import 'package:flutter_test_robots/flutter_test_robots.dart';
import 'package:super_editor/super_editor.dart';
import 'package:super_editor/super_editor_test.dart';
import 'package:super_text_layout/super_text_layout.dart';

import '../../super_editor/document_test_tools.dart';
import '../../test_tools.dart';

void main() {
  group('List items', () {
    group('node conversion', () {
<<<<<<< HEAD
      testOnMac('converts paragraph with "1. " to ordered list item', () {
        final editContext = _createEditContextWithParagraph();

        _typeKeys(editContext, [
          const FakeRawKeyEvent(
            data: FakeRawKeyEventData(
              logicalKey: LogicalKeyboardKey.numpad1,
              physicalKey: PhysicalKeyboardKey.numpad1,
            ),
            character: '1',
          ),
          const FakeRawKeyEvent(
            data: FakeRawKeyEventData(
              logicalKey: LogicalKeyboardKey.period,
              physicalKey: PhysicalKeyboardKey.period,
            ),
            character: '.',
          ),
          const FakeRawKeyEvent(
            data: FakeRawKeyEventData(
              logicalKey: LogicalKeyboardKey.space,
              physicalKey: PhysicalKeyboardKey.space,
            ),
            character: ' ',
          ),
        ]);

        final listItemNode = editContext.editor.document.nodes.first;
        expect(listItemNode, isA<ListItemNode>());
        expect((listItemNode as ListItemNode).text.text.isEmpty, isTrue);
      });

      testOnMac('converts paragraph with " 1. " to ordered list item', () {
        final editContext = _createEditContextWithParagraph();

        _typeKeys(editContext, [
          const FakeRawKeyEvent(
            data: FakeRawKeyEventData(
              logicalKey: LogicalKeyboardKey.space,
              physicalKey: PhysicalKeyboardKey.space,
            ),
            character: ' ',
          ),
          const FakeRawKeyEvent(
            data: FakeRawKeyEventData(
              logicalKey: LogicalKeyboardKey.numpad1,
              physicalKey: PhysicalKeyboardKey.numpad1,
            ),
            character: '1',
          ),
          const FakeRawKeyEvent(
            data: FakeRawKeyEventData(
              logicalKey: LogicalKeyboardKey.period,
              physicalKey: PhysicalKeyboardKey.period,
            ),
            character: '.',
          ),
          const FakeRawKeyEvent(
            data: FakeRawKeyEventData(
              logicalKey: LogicalKeyboardKey.space,
              physicalKey: PhysicalKeyboardKey.space,
            ),
            character: ' ',
          ),
        ]);

        final listItemNode = editContext.editor.document.nodes.first;
        expect(listItemNode, isA<ListItemNode>());
        expect((listItemNode as ListItemNode).text.text.isEmpty, isTrue);
      });

      testOnMac('converts paragraph with "1) " to ordered list item', () {
        final editContext = _createEditContextWithParagraph();

        _typeKeys(editContext, [
          const FakeRawKeyEvent(
            data: FakeRawKeyEventData(
              logicalKey: LogicalKeyboardKey.numpad1,
              physicalKey: PhysicalKeyboardKey.numpad1,
            ),
            character: '1',
          ),
          const FakeRawKeyEvent(
            data: FakeRawKeyEventData(
              logicalKey: LogicalKeyboardKey.parenthesisRight,
              physicalKey: PhysicalKeyboardKey.digit0,
            ),
            character: ')',
          ),
          const FakeRawKeyEvent(
            data: FakeRawKeyEventData(
              logicalKey: LogicalKeyboardKey.space,
              physicalKey: PhysicalKeyboardKey.space,
            ),
            character: ' ',
          ),
        ]);

        final listItemNode = editContext.editor.document.nodes.first;
        expect(listItemNode, isA<ListItemNode>());
        expect((listItemNode as ListItemNode).text.text.isEmpty, isTrue);
      });

      testOnMac('converts paragraph with " 1) " to ordered list item', () {
        final editContext = _createEditContextWithParagraph();

        _typeKeys(editContext, [
          const FakeRawKeyEvent(
            data: FakeRawKeyEventData(
              logicalKey: LogicalKeyboardKey.space,
              physicalKey: PhysicalKeyboardKey.space,
            ),
            character: ' ',
          ),
          const FakeRawKeyEvent(
            data: FakeRawKeyEventData(
              logicalKey: LogicalKeyboardKey.numpad1,
              physicalKey: PhysicalKeyboardKey.numpad1,
            ),
            character: '1',
          ),
          const FakeRawKeyEvent(
            data: FakeRawKeyEventData(
              logicalKey: LogicalKeyboardKey.parenthesisRight,
              physicalKey: PhysicalKeyboardKey.digit0,
            ),
            character: ')',
          ),
          const FakeRawKeyEvent(
            data: FakeRawKeyEventData(
              logicalKey: LogicalKeyboardKey.space,
              physicalKey: PhysicalKeyboardKey.space,
            ),
            character: ' ',
          ),
        ]);

        final listItemNode = editContext.editor.document.nodes.first;
        expect(listItemNode, isA<ListItemNode>());
        expect((listItemNode as ListItemNode).text.text.isEmpty, isTrue);
      });

      testOnMac('does not convert paragraph with "1 " to ordered list item', () {
        final editContext = _createEditContextWithParagraph();

        _typeKeys(editContext, [
          const FakeRawKeyEvent(
            data: FakeRawKeyEventData(
              logicalKey: LogicalKeyboardKey.numpad1,
              physicalKey: PhysicalKeyboardKey.numpad1,
            ),
            character: '1',
          ),
          const FakeRawKeyEvent(
            data: FakeRawKeyEventData(
              logicalKey: LogicalKeyboardKey.space,
              physicalKey: PhysicalKeyboardKey.space,
            ),
            character: ' ',
          ),
        ]);

        final paragraphNode = editContext.editor.document.nodes.first;
        expect(paragraphNode, isA<ParagraphNode>());
        expect((paragraphNode as ParagraphNode).text.text, "1 ");
      });

      testOnMac('does not convert paragraph with " 1 " to ordered list item', () {
        final editContext = _createEditContextWithParagraph();

        _typeKeys(editContext, [
          const FakeRawKeyEvent(
            data: FakeRawKeyEventData(
              logicalKey: LogicalKeyboardKey.space,
              physicalKey: PhysicalKeyboardKey.space,
            ),
            character: ' ',
          ),
          const FakeRawKeyEvent(
            data: FakeRawKeyEventData(
              logicalKey: LogicalKeyboardKey.numpad1,
              physicalKey: PhysicalKeyboardKey.numpad1,
            ),
            character: '1',
          ),
          const FakeRawKeyEvent(
            data: FakeRawKeyEventData(
              logicalKey: LogicalKeyboardKey.space,
              physicalKey: PhysicalKeyboardKey.space,
            ),
            character: ' ',
          ),
        ]);

        final paragraphNode = editContext.editor.document.nodes.first;
        expect(paragraphNode, isA<ParagraphNode>());
        expect((paragraphNode as ParagraphNode).text.text, " 1 ");
      });

=======
>>>>>>> b77b359e
      testWidgetsOnArbitraryDesktop("applies styles when unordered list item is converted to and from a paragraph",
          (WidgetTester tester) async {
        final testContext = await _pumpUnorderedList(
          tester,
          styleSheet: _styleSheet,
        );
        final doc = SuperEditorInspector.findDocument()!;

        LayoutAwareRichText richText;

        // Ensure that the textStyle for a list item was applied.
        expect(find.byType(LayoutAwareRichText), findsWidgets);
        richText = (find.byType(LayoutAwareRichText).evaluate().first.widget) as LayoutAwareRichText;
        expect(richText.text.style!.color, Colors.blue);

        // Tap to place caret.
        await tester.placeCaretInParagraph(doc.nodes.first.id, 0);

        // Convert the list item to a paragraph.
        testContext.editContext.commonOps.convertToParagraph(
          newMetadata: {
            'blockType': const NamedAttribution("paragraph"),
          },
        );
        await tester.pumpAndSettle();

        // Ensure that the textStyle for a paragraph was applied.
        expect(find.byType(LayoutAwareRichText), findsWidgets);
        richText = (find.byType(LayoutAwareRichText).evaluate().first.widget) as LayoutAwareRichText;
        expect(richText.text.style!.color, Colors.red);

        // Convert the paragraph back to an unordered list item.
        testContext.editContext.commonOps.convertToListItem(
          ListItemType.unordered,
          (doc.nodes.first as ParagraphNode).text,
        );
        await tester.pumpAndSettle();

        // Ensure that the textStyle for a list item was applied.
        expect(find.byType(LayoutAwareRichText), findsWidgets);
        richText = (find.byType(LayoutAwareRichText).evaluate().first.widget) as LayoutAwareRichText;
        expect(richText.text.style!.color, Colors.blue);
      });

      testWidgetsOnArbitraryDesktop("applies styles when ordered list item is converted to and from a paragraph",
          (WidgetTester tester) async {
        final testContext = await _pumpOrderedList(
          tester,
          styleSheet: _styleSheet,
        );
        final doc = SuperEditorInspector.findDocument()!;

        LayoutAwareRichText richText;

        // Ensure that the textStyle for a list item was applied.
        expect(find.byType(LayoutAwareRichText), findsWidgets);
        richText = (find.byType(LayoutAwareRichText).evaluate().first.widget) as LayoutAwareRichText;
        expect(richText.text.style!.color, Colors.blue);

        // Tap to place caret.
        await tester.placeCaretInParagraph(doc.nodes.first.id, 0);

        // Convert the list item to a paragraph.
        testContext.editContext.commonOps.convertToParagraph(
          newMetadata: {
            'blockType': const NamedAttribution("paragraph"),
          },
        );
        await tester.pumpAndSettle();

        // Ensure that the textStyle for a paragraph was applied.
        expect(find.byType(LayoutAwareRichText), findsWidgets);
        richText = (find.byType(LayoutAwareRichText).evaluate().first.widget) as LayoutAwareRichText;
        expect(richText.text.style!.color, Colors.red);

        // Convert the paragraph back to an ordered list item.
        testContext.editContext.commonOps.convertToListItem(
          ListItemType.ordered,
          (doc.nodes.first as ParagraphNode).text,
        );
        await tester.pumpAndSettle();

        // Ensure that the textStyle for a list item was applied.
        expect(find.byType(LayoutAwareRichText), findsWidgets);
        richText = (find.byType(LayoutAwareRichText).evaluate().first.widget) as LayoutAwareRichText;
        expect(richText.text.style!.color, Colors.blue);
      });
    });

    group('unordered list', () {
      testWidgetsOnArbitraryDesktop('updates caret position when indenting', (tester) async {
        await _pumpUnorderedList(tester);

        final doc = SuperEditorInspector.findDocument()!;
        final listItemId = doc.nodes.first.id;

        // Place caret at the first list item, which has one level of indentation.
        await tester.placeCaretInParagraph(listItemId, 0);

        final caretOffsetBeforeIndent = SuperEditorInspector.findCaretOffsetInDocument();

        // Press tab to trigger the list indent command.
        await tester.pressTab();

        // Compute the offset at which the caret should be displayed.
        final computedOffsetAfterIndent = SuperEditorInspector.calculateOffsetForCaret(
          DocumentPosition(
            nodeId: listItemId,
            nodePosition: const TextNodePosition(offset: 0),
          ),
        );

        // Ensure the list indentation was actually performed.
        expect(computedOffsetAfterIndent.dx, greaterThan(caretOffsetBeforeIndent.dx));

        // Ensure the caret is being displayed at the correct position.
        expect(SuperEditorInspector.findCaretOffsetInDocument(), offsetMoreOrLessEquals(computedOffsetAfterIndent));
      });

      testWidgetsOnArbitraryDesktop('updates caret position when unindenting', (tester) async {
        await _pumpUnorderedList(tester);

        final doc = SuperEditorInspector.findDocument()!;
        final listItemId = doc.nodes.last.id;

        // Place caret at the last list item, which has two levels of indentation.
        // For some reason, taping at the first character isn't displaying any caret,
        // so we put the caret at the second character and then go back one position.
        await tester.placeCaretInParagraph(listItemId, 1);
        await tester.pressLeftArrow();

        final caretOffsetBeforeUnindent = SuperEditorInspector.findCaretOffsetInDocument();

        // Press backspace to trigger the list unindent command.
        await tester.pressBackspace();

        // Compute the offset at which the caret should be displayed.
        final computedOffsetAfterUnindent = SuperEditorInspector.calculateOffsetForCaret(
          DocumentPosition(
            nodeId: listItemId,
            nodePosition: const TextNodePosition(offset: 0),
          ),
        );

        // Ensure the list indentation was actually performed.
        expect(computedOffsetAfterUnindent.dx, lessThan(caretOffsetBeforeUnindent.dx));

        // Ensure the caret is being displayed at the correct position.
        expect(SuperEditorInspector.findCaretOffsetInDocument(), offsetMoreOrLessEquals(computedOffsetAfterUnindent));
      });
    });

    group('ordered list', () {
      testWidgetsOnArbitraryDesktop('updates caret position when indenting', (tester) async {
        await _pumpOrderedList(tester);

        final doc = SuperEditorInspector.findDocument()!;
        final listItemId = doc.nodes.first.id;

        // Place caret at the first list item, which has one level of indentation.
        await tester.placeCaretInParagraph(listItemId, 0);

        final caretOffsetBeforeIndent = SuperEditorInspector.findCaretOffsetInDocument();

        // Press tab to trigger the list indent command.
        await tester.pressTab();

        // Compute the offset at which the caret should be displayed.
        final computedOffsetAfterIndent = SuperEditorInspector.calculateOffsetForCaret(
          DocumentPosition(
            nodeId: listItemId,
            nodePosition: const TextNodePosition(offset: 0),
          ),
        );

        // Ensure the list indentation was actually performed.
        expect(computedOffsetAfterIndent.dx, greaterThan(caretOffsetBeforeIndent.dx));

        // Ensure the caret is being displayed at the correct position.
        expect(SuperEditorInspector.findCaretOffsetInDocument(), offsetMoreOrLessEquals(computedOffsetAfterIndent));
      });

      testWidgetsOnArbitraryDesktop('updates caret position when unindenting', (tester) async {
        await _pumpOrderedList(tester);

        final doc = SuperEditorInspector.findDocument()!;
        final listItemId = doc.nodes.last.id;

        // Place caret at the last list item, which has two levels of indentation.
        // For some reason, taping at the first character isn't displaying any caret,
        // so we put the caret at the second character and then go back one position.
        await tester.placeCaretInParagraph(listItemId, 1);
        await tester.pressLeftArrow();

        final caretOffsetBeforeUnindent = SuperEditorInspector.findCaretOffsetInDocument();

        // Press backspace to trigger the list unindent command.
        await tester.pressBackspace();

        // Compute the offset at which the caret should be displayed.
        final computedOffsetAfterUnindent = SuperEditorInspector.calculateOffsetForCaret(DocumentPosition(
          nodeId: listItemId,
          nodePosition: const TextNodePosition(offset: 0),
        ));

        // Ensure the list indentation was actually performed.
        expect(computedOffsetAfterUnindent.dx, lessThan(caretOffsetBeforeUnindent.dx));

        // Ensure the caret is being displayed at the correct position.
        expect(SuperEditorInspector.findCaretOffsetInDocument(), offsetMoreOrLessEquals(computedOffsetAfterUnindent));
      });
    });
  });
}

/// Pumps a [SuperEditor] containing 3 unordered list items.
///
/// The first two items have one level of indentation.
///
/// The last two items have two levels of indentation.
Future<TestDocumentContext> _pumpUnorderedList(
  WidgetTester tester, {
  Stylesheet? styleSheet,
}) async {
  const markdown = '''
 * list item 1
 * list item 2
   * list item 2.1
   * list item 2.2''';

  return await tester //
      .createDocument()
      .fromMarkdown(markdown)
      .useStylesheet(styleSheet)
      .pump();
}

/// Pumps a [SuperEditor] containing 4 ordered list items.
///
/// The first two items have one level of indentation.
///
/// The last two items have two levels of indentation.
Future<TestDocumentContext> _pumpOrderedList(
  WidgetTester tester, {
  Stylesheet? styleSheet,
}) async {
  const markdown = '''
 1. list item 1
 1. list item 2
    1. list item 2.1
    1. list item 2.2''';

  return await tester //
      .createDocument()
      .fromMarkdown(markdown)
      .useStylesheet(styleSheet)
      .pump();
}

TextStyle _inlineTextStyler(Set<Attribution> attributions, TextStyle base) => base;

final _styleSheet = Stylesheet(
  inlineTextStyler: _inlineTextStyler,
  rules: [
    StyleRule(
      const BlockSelector("paragraph"),
      (doc, docNode) {
        return {
          "textStyle": const TextStyle(
            color: Colors.red,
            fontSize: 16,
          ),
        };
      },
    ),
    StyleRule(
      const BlockSelector("listItem"),
      (doc, docNode) {
        return {
          "textStyle": const TextStyle(
            color: Colors.blue,
            fontSize: 16,
          ),
        };
      },
    ),
  ],
);<|MERGE_RESOLUTION|>--- conflicted
+++ resolved
@@ -11,208 +11,6 @@
 void main() {
   group('List items', () {
     group('node conversion', () {
-<<<<<<< HEAD
-      testOnMac('converts paragraph with "1. " to ordered list item', () {
-        final editContext = _createEditContextWithParagraph();
-
-        _typeKeys(editContext, [
-          const FakeRawKeyEvent(
-            data: FakeRawKeyEventData(
-              logicalKey: LogicalKeyboardKey.numpad1,
-              physicalKey: PhysicalKeyboardKey.numpad1,
-            ),
-            character: '1',
-          ),
-          const FakeRawKeyEvent(
-            data: FakeRawKeyEventData(
-              logicalKey: LogicalKeyboardKey.period,
-              physicalKey: PhysicalKeyboardKey.period,
-            ),
-            character: '.',
-          ),
-          const FakeRawKeyEvent(
-            data: FakeRawKeyEventData(
-              logicalKey: LogicalKeyboardKey.space,
-              physicalKey: PhysicalKeyboardKey.space,
-            ),
-            character: ' ',
-          ),
-        ]);
-
-        final listItemNode = editContext.editor.document.nodes.first;
-        expect(listItemNode, isA<ListItemNode>());
-        expect((listItemNode as ListItemNode).text.text.isEmpty, isTrue);
-      });
-
-      testOnMac('converts paragraph with " 1. " to ordered list item', () {
-        final editContext = _createEditContextWithParagraph();
-
-        _typeKeys(editContext, [
-          const FakeRawKeyEvent(
-            data: FakeRawKeyEventData(
-              logicalKey: LogicalKeyboardKey.space,
-              physicalKey: PhysicalKeyboardKey.space,
-            ),
-            character: ' ',
-          ),
-          const FakeRawKeyEvent(
-            data: FakeRawKeyEventData(
-              logicalKey: LogicalKeyboardKey.numpad1,
-              physicalKey: PhysicalKeyboardKey.numpad1,
-            ),
-            character: '1',
-          ),
-          const FakeRawKeyEvent(
-            data: FakeRawKeyEventData(
-              logicalKey: LogicalKeyboardKey.period,
-              physicalKey: PhysicalKeyboardKey.period,
-            ),
-            character: '.',
-          ),
-          const FakeRawKeyEvent(
-            data: FakeRawKeyEventData(
-              logicalKey: LogicalKeyboardKey.space,
-              physicalKey: PhysicalKeyboardKey.space,
-            ),
-            character: ' ',
-          ),
-        ]);
-
-        final listItemNode = editContext.editor.document.nodes.first;
-        expect(listItemNode, isA<ListItemNode>());
-        expect((listItemNode as ListItemNode).text.text.isEmpty, isTrue);
-      });
-
-      testOnMac('converts paragraph with "1) " to ordered list item', () {
-        final editContext = _createEditContextWithParagraph();
-
-        _typeKeys(editContext, [
-          const FakeRawKeyEvent(
-            data: FakeRawKeyEventData(
-              logicalKey: LogicalKeyboardKey.numpad1,
-              physicalKey: PhysicalKeyboardKey.numpad1,
-            ),
-            character: '1',
-          ),
-          const FakeRawKeyEvent(
-            data: FakeRawKeyEventData(
-              logicalKey: LogicalKeyboardKey.parenthesisRight,
-              physicalKey: PhysicalKeyboardKey.digit0,
-            ),
-            character: ')',
-          ),
-          const FakeRawKeyEvent(
-            data: FakeRawKeyEventData(
-              logicalKey: LogicalKeyboardKey.space,
-              physicalKey: PhysicalKeyboardKey.space,
-            ),
-            character: ' ',
-          ),
-        ]);
-
-        final listItemNode = editContext.editor.document.nodes.first;
-        expect(listItemNode, isA<ListItemNode>());
-        expect((listItemNode as ListItemNode).text.text.isEmpty, isTrue);
-      });
-
-      testOnMac('converts paragraph with " 1) " to ordered list item', () {
-        final editContext = _createEditContextWithParagraph();
-
-        _typeKeys(editContext, [
-          const FakeRawKeyEvent(
-            data: FakeRawKeyEventData(
-              logicalKey: LogicalKeyboardKey.space,
-              physicalKey: PhysicalKeyboardKey.space,
-            ),
-            character: ' ',
-          ),
-          const FakeRawKeyEvent(
-            data: FakeRawKeyEventData(
-              logicalKey: LogicalKeyboardKey.numpad1,
-              physicalKey: PhysicalKeyboardKey.numpad1,
-            ),
-            character: '1',
-          ),
-          const FakeRawKeyEvent(
-            data: FakeRawKeyEventData(
-              logicalKey: LogicalKeyboardKey.parenthesisRight,
-              physicalKey: PhysicalKeyboardKey.digit0,
-            ),
-            character: ')',
-          ),
-          const FakeRawKeyEvent(
-            data: FakeRawKeyEventData(
-              logicalKey: LogicalKeyboardKey.space,
-              physicalKey: PhysicalKeyboardKey.space,
-            ),
-            character: ' ',
-          ),
-        ]);
-
-        final listItemNode = editContext.editor.document.nodes.first;
-        expect(listItemNode, isA<ListItemNode>());
-        expect((listItemNode as ListItemNode).text.text.isEmpty, isTrue);
-      });
-
-      testOnMac('does not convert paragraph with "1 " to ordered list item', () {
-        final editContext = _createEditContextWithParagraph();
-
-        _typeKeys(editContext, [
-          const FakeRawKeyEvent(
-            data: FakeRawKeyEventData(
-              logicalKey: LogicalKeyboardKey.numpad1,
-              physicalKey: PhysicalKeyboardKey.numpad1,
-            ),
-            character: '1',
-          ),
-          const FakeRawKeyEvent(
-            data: FakeRawKeyEventData(
-              logicalKey: LogicalKeyboardKey.space,
-              physicalKey: PhysicalKeyboardKey.space,
-            ),
-            character: ' ',
-          ),
-        ]);
-
-        final paragraphNode = editContext.editor.document.nodes.first;
-        expect(paragraphNode, isA<ParagraphNode>());
-        expect((paragraphNode as ParagraphNode).text.text, "1 ");
-      });
-
-      testOnMac('does not convert paragraph with " 1 " to ordered list item', () {
-        final editContext = _createEditContextWithParagraph();
-
-        _typeKeys(editContext, [
-          const FakeRawKeyEvent(
-            data: FakeRawKeyEventData(
-              logicalKey: LogicalKeyboardKey.space,
-              physicalKey: PhysicalKeyboardKey.space,
-            ),
-            character: ' ',
-          ),
-          const FakeRawKeyEvent(
-            data: FakeRawKeyEventData(
-              logicalKey: LogicalKeyboardKey.numpad1,
-              physicalKey: PhysicalKeyboardKey.numpad1,
-            ),
-            character: '1',
-          ),
-          const FakeRawKeyEvent(
-            data: FakeRawKeyEventData(
-              logicalKey: LogicalKeyboardKey.space,
-              physicalKey: PhysicalKeyboardKey.space,
-            ),
-            character: ' ',
-          ),
-        ]);
-
-        final paragraphNode = editContext.editor.document.nodes.first;
-        expect(paragraphNode, isA<ParagraphNode>());
-        expect((paragraphNode as ParagraphNode).text.text, " 1 ");
-      });
-
-=======
->>>>>>> b77b359e
       testWidgetsOnArbitraryDesktop("applies styles when unordered list item is converted to and from a paragraph",
           (WidgetTester tester) async {
         final testContext = await _pumpUnorderedList(
