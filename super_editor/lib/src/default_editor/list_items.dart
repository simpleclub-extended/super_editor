import 'package:attributed_text/attributed_text.dart';
import 'package:collection/collection.dart';
import 'package:flutter/material.dart';
import 'package:flutter/services.dart';
import 'package:super_editor/src/core/document_composer.dart';
import 'package:super_editor/src/core/document_selection.dart';
import 'package:super_editor/src/core/edit_context.dart';
import 'package:super_editor/src/core/editor.dart';
import 'package:super_editor/src/core/styles.dart';
import 'package:super_editor/src/default_editor/attributions.dart';
import 'package:super_editor/src/default_editor/blocks/indentation.dart';
import 'package:super_editor/src/default_editor/text_tools.dart';
import 'package:super_editor/src/infrastructure/_logging.dart';
import 'package:super_editor/src/infrastructure/attributed_text_styles.dart';
import 'package:super_editor/src/infrastructure/keyboard.dart';
import 'package:super_text_layout/super_text_layout.dart';

import '../core/document.dart';
import 'layout_single_column/layout_single_column.dart';
import 'paragraph.dart';
import 'text.dart';

final _log = Logger(scope: 'list_items.dart');

@immutable
class ListItemNode extends TextNode {
  ListItemNode.ordered({
<<<<<<< HEAD
    required String id,
    required AttributedText text,
    Map<String, dynamic>? metadata,
    int indent = 0,
    this.startIndex,
  })  : type = ListItemType.ordered,
        _indent = indent,
        super(
          id: id,
          text: text,
          metadata: metadata,
        ) {
    putMetadataValue("blockType", listItemAttribution);
  }

  ListItemNode.unordered({
    required String id,
    required AttributedText text,
    Map<String, dynamic>? metadata,
    int indent = 0,
  })  : type = ListItemType.unordered,
        _indent = indent,
        startIndex = null,
        super(
          id: id,
          text: text,
          metadata: metadata,
        ) {
    putMetadataValue("blockType", listItemAttribution);
=======
    required super.id,
    required super.text,
    super.metadata,
    this.indent = 0,
  }) : type = ListItemType.ordered {
    initAddToMetadata({
      NodeMetadata.blockType: listItemAttribution,
    });
  }

  ListItemNode.unordered({
    required super.id,
    required super.text,
    super.metadata,
    this.indent = 0,
  }) : type = ListItemType.unordered {
    initAddToMetadata({
      NodeMetadata.blockType: listItemAttribution,
    });
>>>>>>> ad577a23
  }

  ListItemNode({
    required super.id,
    required ListItemType itemType,
<<<<<<< HEAD
    required AttributedText text,
    Map<String, dynamic>? metadata,
    int indent = 0,
    this.startIndex,
  })  : type = itemType,
        _indent = indent,
        super(
          id: id,
          text: text,
          metadata: metadata ?? {},
        ) {
    if (!hasMetadataValue("blockType")) {
      putMetadataValue("blockType", listItemAttribution);
    }
=======
    required super.text,
    super.metadata,
    this.indent = 0,
  }) : type = itemType {
    initAddToMetadata({
      NodeMetadata.blockType: listItemAttribution,
    });
>>>>>>> ad577a23
  }

  final ListItemType type;

<<<<<<< HEAD
  /// Starting index of an ordered list. Integer 1..n.
  ///
  /// Only valid when [type] is [ListItemType.ordered].
  /// When null, ordered list is by default starting with 1.
  ///
  /// Keep in mind:
  /// * This field is used to correctly parse **markdown**, when
  ///   it contains a numbered list that is starting from index greater than 1.
  /// * Currently super editor does not support creating numbered lists that start with
  ///   index greater than 1. Therefore, behavior is still buggy, when working with such lists.
  final int? startIndex;

  int _indent;
  int get indent => _indent;
  set indent(int newIndent) {
    if (newIndent != _indent) {
      _indent = newIndent;
      notifyListeners();
    }
  }
=======
  final int indent;
>>>>>>> ad577a23

  @override
  bool hasEquivalentContent(DocumentNode other) {
    return other is ListItemNode && type == other.type && indent == other.indent && text == other.text;
  }

  ListItemNode copyListItemWith({
    String? id,
    ListItemType? itemType,
    AttributedText? text,
    int? indent,
    Map<String, dynamic>? metadata,
  }) {
    return ListItemNode(
      id: id ?? this.id,
      itemType: itemType ?? type,
      text: text ?? this.text,
      indent: indent ?? this.indent,
      metadata: metadata ?? this.metadata,
    );
  }

  @override
  ListItemNode copyTextNodeWith({
    String? id,
    AttributedText? text,
    Map<String, dynamic>? metadata,
  }) {
    return copyListItemWith(
      id: id ?? this.id,
      text: text ?? this.text,
      metadata: metadata ?? this.metadata,
    );
  }

  @override
  ListItemNode copyAndReplaceMetadata(Map<String, dynamic> newMetadata) {
    return copyListItemWith(
      metadata: newMetadata,
    );
  }

  @override
  ListItemNode copyWithAddedMetadata(Map<String, dynamic> newProperties) {
    return copyListItemWith(
      metadata: {
        ...metadata,
        ...newProperties,
      },
    );
  }

  @override
  ListItemNode copy() {
    return ListItemNode(
      id: id,
      text: text.copyText(0),
      itemType: type,
      indent: indent,
      metadata: Map.from(metadata),
    );
  }

  @override
  bool operator ==(Object other) =>
      identical(this, other) ||
      super == other &&
          other is ListItemNode &&
          runtimeType == other.runtimeType &&
          type == other.type &&
          indent == other.indent;

  @override
  int get hashCode => super.hashCode ^ type.hashCode ^ indent.hashCode;
}

extension ListItemNodeType on DocumentNode {
  ListItemNode get asListItem => this as ListItemNode;
}

const listItemAttribution = NamedAttribution("listItem");

enum ListItemType {
  ordered,
  unordered,
}

class ListItemComponentBuilder implements ComponentBuilder {
  const ListItemComponentBuilder();

  @override
  SingleColumnLayoutComponentViewModel? createViewModel(Document document, DocumentNode node) {
    if (node is! ListItemNode) {
      return null;
    }

    int? ordinalValue;
    if (node.type == ListItemType.ordered) {
      ordinalValue = computeListItemOrdinalValue(node, document);
    }

    final textDirection = getParagraphDirection(node.text.toPlainText());
    final textAlignment = textDirection == TextDirection.ltr ? TextAlign.left : TextAlign.right;

    return switch (node.type) {
      ListItemType.unordered => UnorderedListItemComponentViewModel(
          nodeId: node.id,
          indent: node.indent,
          text: node.text,
          textDirection: textDirection,
          textAlignment: textAlignment,
          textStyleBuilder: noStyleBuilder,
          selectionColor: const Color(0x00000000),
        ),
      ListItemType.ordered => OrderedListItemComponentViewModel(
          nodeId: node.id,
          indent: node.indent,
          ordinalValue: ordinalValue,
          text: node.text,
          textDirection: textDirection,
          textAlignment: textAlignment,
          textStyleBuilder: noStyleBuilder,
          selectionColor: const Color(0x00000000),
        ),
    };
  }

  @override
  Widget? createComponent(
      SingleColumnDocumentComponentContext componentContext, SingleColumnLayoutComponentViewModel componentViewModel) {
    if (componentViewModel is! UnorderedListItemComponentViewModel &&
        componentViewModel is! OrderedListItemComponentViewModel) {
      return null;
    }

    if (componentViewModel is UnorderedListItemComponentViewModel) {
      return UnorderedListItemComponent(
        componentKey: componentContext.componentKey,
        text: componentViewModel.text,
        styleBuilder: componentViewModel.textStyleBuilder,
        indent: componentViewModel.indent,
        dotStyle: componentViewModel.dotStyle,
        textSelection: componentViewModel.selection,
        textDirection: componentViewModel.textDirection,
        textAlignment: componentViewModel.textAlignment,
        selectionColor: componentViewModel.selectionColor,
        highlightWhenEmpty: componentViewModel.highlightWhenEmpty,
        underlines: componentViewModel.createUnderlines(),
      );
    } else if (componentViewModel is OrderedListItemComponentViewModel) {
      return OrderedListItemComponent(
        componentKey: componentContext.componentKey,
        indent: componentViewModel.indent,
        listIndex: componentViewModel.ordinalValue!,
        text: componentViewModel.text,
        textDirection: componentViewModel.textDirection,
        textAlignment: componentViewModel.textAlignment,
        styleBuilder: componentViewModel.textStyleBuilder,
        numeralStyle: componentViewModel.numeralStyle,
        textSelection: componentViewModel.selection,
        selectionColor: componentViewModel.selectionColor,
        highlightWhenEmpty: componentViewModel.highlightWhenEmpty,
        underlines: componentViewModel.createUnderlines(),
      );
    }

    editorLayoutLog.warning(
        "Tried to build a component for a list item view model without a list item itemType: $componentViewModel");
    return null;
  }
}

abstract class ListItemComponentViewModel extends SingleColumnLayoutComponentViewModel with TextComponentViewModel {
  ListItemComponentViewModel({
    required String nodeId,
    double? maxWidth,
    EdgeInsetsGeometry padding = EdgeInsets.zero,
    required this.indent,
    required this.text,
    required this.textStyleBuilder,
    this.inlineWidgetBuilders = const [],
    this.textDirection = TextDirection.ltr,
    this.textAlignment = TextAlign.left,
    this.selection,
    required this.selectionColor,
    this.highlightWhenEmpty = false,
    TextRange? composingRegion,
    bool showComposingRegionUnderline = false,
    UnderlineStyle spellingErrorUnderlineStyle = const SquiggleUnderlineStyle(color: Colors.red),
    List<TextRange> spellingErrors = const <TextRange>[],
    UnderlineStyle grammarErrorUnderlineStyle = const SquiggleUnderlineStyle(color: Colors.blue),
    List<TextRange> grammarErrors = const <TextRange>[],
  }) : super(nodeId: nodeId, maxWidth: maxWidth, padding: padding) {
    this.composingRegion = composingRegion;
    this.showComposingRegionUnderline = showComposingRegionUnderline;

    this.spellingErrorUnderlineStyle = spellingErrorUnderlineStyle;
    this.spellingErrors = spellingErrors;

    this.grammarErrorUnderlineStyle = grammarErrorUnderlineStyle;
    this.grammarErrors = grammarErrors;
  }

  int indent;

  @override
  AttributedText text;
  @override
  AttributionStyleBuilder textStyleBuilder;
  @override
  InlineWidgetBuilderChain inlineWidgetBuilders;
  @override
  TextDirection textDirection;
  @override
  TextAlign textAlignment;
  @override
  TextSelection? selection;
  @override
  Color selectionColor;
  @override
  bool highlightWhenEmpty;

  @override
  bool operator ==(Object other) =>
      identical(this, other) ||
      super == other &&
          other is ListItemComponentViewModel &&
          runtimeType == other.runtimeType &&
          nodeId == other.nodeId &&
          indent == other.indent &&
          text == other.text &&
          textDirection == other.textDirection &&
          textAlignment == other.textAlignment &&
          selection == other.selection &&
          selectionColor == other.selectionColor &&
          highlightWhenEmpty == other.highlightWhenEmpty &&
          spellingErrorUnderlineStyle == other.spellingErrorUnderlineStyle &&
          const DeepCollectionEquality().equals(spellingErrors, spellingErrors) &&
          grammarErrorUnderlineStyle == other.grammarErrorUnderlineStyle &&
          const DeepCollectionEquality().equals(grammarErrors, grammarErrors) &&
          composingRegion == other.composingRegion &&
          showComposingRegionUnderline == other.showComposingRegionUnderline;

  @override
  int get hashCode =>
      super.hashCode ^
      nodeId.hashCode ^
      indent.hashCode ^
      text.hashCode ^
      textDirection.hashCode ^
      textAlignment.hashCode ^
      selection.hashCode ^
      selectionColor.hashCode ^
      highlightWhenEmpty.hashCode ^
      spellingErrorUnderlineStyle.hashCode ^
      spellingErrors.hashCode ^
      grammarErrorUnderlineStyle.hashCode ^
      grammarErrors.hashCode ^
      composingRegion.hashCode ^
      showComposingRegionUnderline.hashCode;
}

class UnorderedListItemComponentViewModel extends ListItemComponentViewModel {
  UnorderedListItemComponentViewModel({
    required super.nodeId,
    super.maxWidth,
    super.padding = EdgeInsets.zero,
    required super.indent,
    required super.text,
    required super.textStyleBuilder,
    super.inlineWidgetBuilders = const [],
    this.dotStyle = const ListItemDotStyle(),
    super.textDirection = TextDirection.ltr,
    super.textAlignment = TextAlign.left,
    super.selection,
    required super.selectionColor,
    super.highlightWhenEmpty = false,
    super.composingRegion,
    super.showComposingRegionUnderline = false,
    super.spellingErrorUnderlineStyle,
    super.spellingErrors,
    super.grammarErrorUnderlineStyle,
    super.grammarErrors,
  });

  ListItemDotStyle dotStyle;

  @override
  void applyStyles(Map<String, dynamic> styles) {
    super.applyStyles(styles);
    dotStyle = dotStyle.copyWith(
      color: styles[Styles.dotColor],
      shape: styles[Styles.dotShape],
      size: styles[Styles.dotSize],
    );
  }

  @override
  UnorderedListItemComponentViewModel copy() {
    return UnorderedListItemComponentViewModel(
      nodeId: nodeId,
      maxWidth: maxWidth,
      padding: padding,
      indent: indent,
      text: text,
      textStyleBuilder: textStyleBuilder,
      dotStyle: dotStyle,
      textDirection: textDirection,
      textAlignment: textAlignment,
      selection: selection,
      selectionColor: selectionColor,
      composingRegion: composingRegion,
      showComposingRegionUnderline: showComposingRegionUnderline,
      spellingErrorUnderlineStyle: spellingErrorUnderlineStyle,
      spellingErrors: List.from(spellingErrors),
      grammarErrorUnderlineStyle: grammarErrorUnderlineStyle,
      grammarErrors: List.from(grammarErrors),
    );
  }

  @override
  bool operator ==(Object other) =>
      identical(this, other) ||
      super == other &&
          other is UnorderedListItemComponentViewModel &&
          runtimeType == other.runtimeType &&
          dotStyle == other.dotStyle;

  @override
  int get hashCode => super.hashCode ^ dotStyle.hashCode;
}

class OrderedListItemComponentViewModel extends ListItemComponentViewModel {
  OrderedListItemComponentViewModel({
    required super.nodeId,
    super.maxWidth,
    super.padding = EdgeInsets.zero,
    required super.indent,
    this.ordinalValue,
    this.numeralStyle = OrderedListNumeralStyle.arabic,
    required super.text,
    required super.textStyleBuilder,
    super.inlineWidgetBuilders = const [],
    super.textDirection = TextDirection.ltr,
    super.textAlignment = TextAlign.left,
    super.selection,
    required super.selectionColor,
    super.highlightWhenEmpty = false,
    super.composingRegion,
    super.showComposingRegionUnderline = false,
    super.spellingErrorUnderlineStyle,
    super.spellingErrors,
    super.grammarErrorUnderlineStyle,
    super.grammarErrors,
  });

  final int? ordinalValue;
  OrderedListNumeralStyle numeralStyle;

  @override
  void applyStyles(Map<String, dynamic> styles) {
    super.applyStyles(styles);
    numeralStyle = styles[Styles.listNumeralStyle] ?? numeralStyle;
  }

  @override
  OrderedListItemComponentViewModel copy() {
    return OrderedListItemComponentViewModel(
      nodeId: nodeId,
      maxWidth: maxWidth,
      padding: padding,
      indent: indent,
      ordinalValue: ordinalValue,
      numeralStyle: numeralStyle,
      text: text,
      textStyleBuilder: textStyleBuilder,
      textDirection: textDirection,
      textAlignment: textAlignment,
      selection: selection,
      selectionColor: selectionColor,
      composingRegion: composingRegion,
      showComposingRegionUnderline: showComposingRegionUnderline,
      spellingErrorUnderlineStyle: spellingErrorUnderlineStyle,
      spellingErrors: List.from(spellingErrors),
      grammarErrorUnderlineStyle: grammarErrorUnderlineStyle,
      grammarErrors: List.from(grammarErrors),
    );
  }

  @override
  bool operator ==(Object other) =>
      identical(this, other) ||
      super == other &&
          other is OrderedListItemComponentViewModel &&
          runtimeType == other.runtimeType &&
          ordinalValue == other.ordinalValue &&
          numeralStyle == other.numeralStyle;

  @override
  int get hashCode => super.hashCode ^ ordinalValue.hashCode ^ numeralStyle.hashCode;
}

class ListItemDotStyle {
  const ListItemDotStyle({
    this.color,
    this.shape = BoxShape.circle,
    this.size = const Size(4, 4),
  });

  final Color? color;
  final BoxShape shape;
  final Size size;

  /// Returns a copy of this [ListItemDotStyle] with optional new values
  /// for [color], [shape], and [size].
  ListItemDotStyle copyWith({
    Color? color,
    BoxShape? shape,
    Size? size,
  }) {
    return ListItemDotStyle(
      color: color ?? this.color,
      shape: shape ?? this.shape,
      size: size ?? this.size,
    );
  }

  @override
  bool operator ==(Object other) =>
      identical(this, other) ||
      other is ListItemDotStyle &&
          runtimeType == other.runtimeType &&
          color == other.color &&
          shape == other.shape &&
          size == other.size;

  @override
  int get hashCode => super.hashCode ^ color.hashCode ^ shape.hashCode ^ size.hashCode;
}

/// Displays a un-ordered list item in a document.
///
/// Supports various indentation levels, e.g., 1, 2, 3, ...
class UnorderedListItemComponent extends StatefulWidget {
  const UnorderedListItemComponent({
    Key? key,
    required this.componentKey,
    required this.text,
    this.textDirection = TextDirection.ltr,
    this.textAlignment = TextAlign.left,
    required this.styleBuilder,
    this.inlineWidgetBuilders = const [],
    this.dotBuilder = _defaultUnorderedListItemDotBuilder,
    this.dotStyle,
    this.indent = 0,
    this.indentCalculator = defaultListItemIndentCalculator,
    this.textSelection,
    this.selectionColor = Colors.lightBlueAccent,
    this.showCaret = false,
    this.caretColor = Colors.black,
    this.highlightWhenEmpty = false,
    this.underlines = const [],
    this.showDebugPaint = false,
  }) : super(key: key);

  final GlobalKey componentKey;
  final AttributedText text;
  final TextDirection textDirection;
  final TextAlign textAlignment;
  final AttributionStyleBuilder styleBuilder;
  final InlineWidgetBuilderChain inlineWidgetBuilders;
  final UnorderedListItemDotBuilder dotBuilder;
  final ListItemDotStyle? dotStyle;
  final int indent;
  final double Function(TextStyle, int indent) indentCalculator;
  final TextSelection? textSelection;
  final Color selectionColor;
  final bool showCaret;
  final Color caretColor;
  final bool highlightWhenEmpty;

  final List<Underlines> underlines;

  final bool showDebugPaint;

  @override
  State<UnorderedListItemComponent> createState() => _UnorderedListItemComponentState();
}

class _UnorderedListItemComponentState extends State<UnorderedListItemComponent> {
  /// A [GlobalKey] that connects a [ProxyTextDocumentComponent] to its
  /// descendant [TextComponent].
  ///
  /// The [ProxyTextDocumentComponent] doesn't know where the [TextComponent] sits
  /// in its subtree, but the proxy needs access to the [TextComponent] to provide
  /// access to text layout details.
  ///
  /// This key doesn't need to be public because the given [widget.componentKey]
  /// provides clients with direct access to text layout queries, as well as
  /// standard [DocumentComponent] queries.
  final GlobalKey _innerTextComponentKey = GlobalKey();

  @override
  Widget build(BuildContext context) {
    // Usually, the font size is obtained via the stylesheet. But the attributions might
    // also contain a FontSizeAttribution, which overrides the stylesheet. Use the attributions
    // of the first character to determine the text style.
    final attributions = widget.text.getAllAttributionsAt(0).toSet();
    final textStyle = widget.styleBuilder(attributions);

    final indentSpace = widget.indentCalculator(textStyle, widget.indent);
    final textScaler = MediaQuery.textScalerOf(context);
    final lineHeight = textScaler.scale(textStyle.fontSize! * (textStyle.height ?? 1.25));

    return ProxyTextDocumentComponent(
      key: widget.componentKey,
      textComponentKey: _innerTextComponentKey,
      child: Directionality(
        textDirection: widget.textDirection,
        child: Row(
          crossAxisAlignment: CrossAxisAlignment.start,
          children: [
            Container(
              width: indentSpace,
              decoration: BoxDecoration(
                border: widget.showDebugPaint ? Border.all(width: 1, color: Colors.grey) : null,
              ),
              child: SizedBox(
                height: lineHeight,
                child: widget.dotBuilder(context, widget),
              ),
            ),
            Expanded(
              child: TextComponent(
                key: _innerTextComponentKey,
                text: widget.text,
                textDirection: widget.textDirection,
                textAlign: widget.textAlignment,
                textStyleBuilder: widget.styleBuilder,
                inlineWidgetBuilders: widget.inlineWidgetBuilders,
                textSelection: widget.textSelection,
                textScaler: textScaler,
                selectionColor: widget.selectionColor,
                highlightWhenEmpty: widget.highlightWhenEmpty,
                underlines: widget.underlines,
                showDebugPaint: widget.showDebugPaint,
              ),
            ),
          ],
        ),
      ),
    );
  }
}

/// The styling of an ordered list numberal.
enum OrderedListNumeralStyle {
  /// Arabic numeral style (e.g. 1, 2, 3, ...).
  arabic,

  /// Lowercase alphabetic numeral style (e.g. a, b, c, ...).
  lowerAlpha,

  /// Uppercase alphabetic numeral style (e.g. A, B, C, ...).
  upperAlpha,

  /// Lowercase Roman numeral style (e.g. i, ii, iii, ...).
  lowerRoman,

  /// Uppercase Roman numeral style (e.g. I, II, III, ...).
  upperRoman,
}

typedef UnorderedListItemDotBuilder = Widget Function(BuildContext, UnorderedListItemComponent);

Widget _defaultUnorderedListItemDotBuilder(BuildContext context, UnorderedListItemComponent component) {
  // Usually, the font size is obtained via the stylesheet. But the attributions might
  // also contain a FontSizeAttribution, which overrides the stylesheet. Use the attributions
  // of the first character to determine the text style.
  final attributions = component.text.getAllAttributionsAt(0).toSet();
  final textStyle = component.styleBuilder(attributions);

  final dotSize = component.dotStyle?.size ?? const Size(4, 4);

  return Align(
    alignment: Alignment.centerRight,
    child: Text.rich(
      TextSpan(
        // Place a zero-width joiner before the bullet point to make it properly aligned. Without this,
        // the bullet point is not vertically centered with the text, even when setting the textStyle
        // on the whole rich text or WidgetSpan.
        text: '\u200C',
        style: textStyle,
        children: [
          WidgetSpan(
            alignment: PlaceholderAlignment.middle,
            child: Container(
              width: dotSize.width,
              height: dotSize.height,
              margin: const EdgeInsets.only(right: 10),
              decoration: BoxDecoration(
                shape: component.dotStyle?.shape ?? BoxShape.circle,
                color: component.dotStyle?.color ?? textStyle.color,
              ),
            ),
          ),
        ],
      ),
      // Don't scale the dot.
      textScaler: const TextScaler.linear(1.0),
    ),
  );
}

/// Displays an ordered list item in a document.
///
/// Supports various indentation levels, e.g., 1, 2, 3, ...
class OrderedListItemComponent extends StatefulWidget {
  const OrderedListItemComponent({
    Key? key,
    required this.componentKey,
    required this.listIndex,
    required this.text,
    this.textDirection = TextDirection.ltr,
    this.textAlignment = TextAlign.left,
    required this.styleBuilder,
    this.inlineWidgetBuilders = const [],
    this.numeralBuilder = _defaultOrderedListItemNumeralBuilder,
    this.numeralStyle = OrderedListNumeralStyle.arabic,
    this.indent = 0,
    this.indentCalculator = defaultListItemIndentCalculator,
    this.textSelection,
    this.selectionColor = Colors.lightBlueAccent,
    this.showCaret = false,
    this.caretColor = Colors.black,
    this.highlightWhenEmpty = false,
    this.underlines = const [],
    this.showDebugPaint = false,
  }) : super(key: key);

  final GlobalKey componentKey;
  final int listIndex;
  final AttributedText text;
  final TextDirection textDirection;
  final TextAlign textAlignment;
  final AttributionStyleBuilder styleBuilder;
  final InlineWidgetBuilderChain inlineWidgetBuilders;
  final OrderedListItemNumeralBuilder numeralBuilder;
  final OrderedListNumeralStyle numeralStyle;
  final int indent;
  final TextBlockIndentCalculator indentCalculator;
  final TextSelection? textSelection;
  final Color selectionColor;
  final bool showCaret;
  final Color caretColor;
  final bool highlightWhenEmpty;

  final List<Underlines> underlines;

  final bool showDebugPaint;

  @override
  State<OrderedListItemComponent> createState() => _OrderedListItemComponentState();
}

class _OrderedListItemComponentState extends State<OrderedListItemComponent> {
  /// A [GlobalKey] that connects a [ProxyTextDocumentComponent] to its
  /// descendant [TextComponent].
  ///
  /// The [ProxyTextDocumentComponent] doesn't know where the [TextComponent] sits
  /// in its subtree, but the proxy needs access to the [TextComponent] to provide
  /// access to text layout details.
  ///
  /// This key doesn't need to be public because the given [widget.componentKey]
  /// provides clients with direct access to text layout queries, as well as
  /// standard [DocumentComponent] queries.
  final GlobalKey _innerTextComponentKey = GlobalKey();

  @override
  Widget build(BuildContext context) {
    // Usually, the font size is obtained via the stylesheet. But the attributions might
    // also contain a FontSizeAttribution, which overrides the stylesheet. Use the attributions
    // of the first character to determine the text style.
    final attributions = widget.text.getAllAttributionsAt(0).toSet();
    final textStyle = widget.styleBuilder(attributions);

    final indentSpace = widget.indentCalculator(textStyle, widget.indent);
    final textScaler = MediaQuery.textScalerOf(context);
    final lineHeight = textScaler.scale(textStyle.fontSize! * (textStyle.height ?? 1.0));

    return ProxyTextDocumentComponent(
      key: widget.componentKey,
      textComponentKey: _innerTextComponentKey,
      child: Directionality(
        textDirection: widget.textDirection,
        child: Row(
          crossAxisAlignment: CrossAxisAlignment.start,
          children: [
            Container(
              width: indentSpace,
              height: lineHeight,
              decoration: BoxDecoration(
                border: widget.showDebugPaint ? Border.all(width: 1, color: Colors.grey) : null,
              ),
              child: SizedBox(
                height: lineHeight,
                child: widget.numeralBuilder(context, widget),
              ),
            ),
            Expanded(
              child: TextComponent(
                key: _innerTextComponentKey,
                text: widget.text,
                textDirection: widget.textDirection,
                textAlign: widget.textAlignment,
                textStyleBuilder: widget.styleBuilder,
                inlineWidgetBuilders: widget.inlineWidgetBuilders,
                textSelection: widget.textSelection,
                textScaler: textScaler,
                selectionColor: widget.selectionColor,
                highlightWhenEmpty: widget.highlightWhenEmpty,
                underlines: widget.underlines,
                showDebugPaint: widget.showDebugPaint,
              ),
            ),
          ],
        ),
      ),
    );
  }
}

typedef OrderedListItemNumeralBuilder = Widget Function(BuildContext, OrderedListItemComponent);

/// The standard [TextBlockIndentCalculator] used by list items in `SuperEditor`.
double defaultListItemIndentCalculator(TextStyle textStyle, int indent) {
  return (textStyle.fontSize! * 0.60) * 4 * (indent + 1);
}

Widget _defaultOrderedListItemNumeralBuilder(BuildContext context, OrderedListItemComponent component) {
  // Usually, the font size is obtained via the stylesheet. But the attributions might
  // also contain a FontSizeAttribution, which overrides the stylesheet. Use the attributions
  // of the first character to determine the text style.
  final attributions = component.text.getAllAttributionsAt(0).toSet();
  final textStyle = component.styleBuilder(attributions);

  return OverflowBox(
    maxWidth: double.infinity,
    maxHeight: double.infinity,
    child: Align(
      alignment: Alignment.centerRight,
      child: Padding(
        padding: const EdgeInsets.only(right: 5.0),
        child: Text(
          '${_numeralForIndex(component.listIndex, component.numeralStyle)}.',
          textAlign: TextAlign.right,
          style: textStyle,
        ),
      ),
    ),
  );
}

/// Returns the text to be displayed for the given [numeral] and [numeralStyle].
String _numeralForIndex(int numeral, OrderedListNumeralStyle numeralStyle) {
  return switch (numeralStyle) {
    OrderedListNumeralStyle.arabic => '$numeral',
    OrderedListNumeralStyle.upperRoman => _intToRoman(numeral) ?? '$numeral',
    OrderedListNumeralStyle.lowerRoman => _intToRoman(numeral)?.toLowerCase() ?? '$numeral',
    OrderedListNumeralStyle.upperAlpha => _intToAlpha(numeral),
    OrderedListNumeralStyle.lowerAlpha => _intToAlpha(numeral).toLowerCase(),
  };
}

/// Converts a number to its Roman numeral representation.
///
/// Returns `null` if the number is greater than 3999, as we don't support the
/// vinculum notation. See more at https://en.wikipedia.org/wiki/Roman_numerals#cite_ref-Ifrah2000_52-1.
String? _intToRoman(int number) {
  if (number <= 0) {
    throw ArgumentError('Roman numerals are only defined for positive integers');
  }

  if (number > 3999) {
    // Starting from 4000, the Roman numeral representation uses a bar over the numeral to represent
    // a multiplication by 1000. We don't support this notation.
    return null;
  }

  const values = [1000, 500, 100, 50, 10, 5, 1];
  const symbols = ["M", "D", "C", "L", "X", "V", "I"];

  int remainingValueToConvert = number;

  final result = StringBuffer();

  for (int i = 0; i < values.length; i++) {
    final currentSymbol = symbols[i];
    final currentSymbolValue = values[i];

    final count = remainingValueToConvert ~/ currentSymbolValue;

    if (count > 0 && count < 4) {
      // The number is bigger than the current symbol's value. Add the appropriate
      // number of digits, respecting the maximum of three consecutive symbols.
      // For example, for 300 we would add "CCC", but for 400 we won't add "CCCC".
      result.write(currentSymbol * count);

      remainingValueToConvert %= currentSymbolValue;
    }

    if (remainingValueToConvert <= 0) {
      // The conversion is complete.
      break;
    }

    // We still have some value to convert. Check if we can use subtractive notation.
    if (i % 2 == 0 && i + 2 < values.length) {
      // Numbers in even positions (0, 2, 4) can be subtracted with other numbers
      // two positions to the right of them:
      //
      //  - 1000 (M) can be subtracted with 100 (C).
      //  - 100 (C) can be subtracted with 10 (X).
      //  - 10 (X) can be subtracted with 1 (I).
      //
      // Check if we can do this subtraction.
      final subtractiveValue = currentSymbolValue - values[i + 2];
      if (remainingValueToConvert >= subtractiveValue) {
        result.write(symbols[i + 2] + currentSymbol);
        remainingValueToConvert -= subtractiveValue;
      }
    } else if (i % 2 != 0 && i + 1 < values.length) {
      // Numbers in odd positions (1, 3, 5) can be subtracted with the number
      // immediately after it to the right:
      //
      // - 500 (D) can be subtracted with 100 (C).
      // - 50 (L) can be subtracted with 10 (X).
      // - 5 (V) can be subtracted with 1 (I).
      //
      // Check if we can do this subtraction.
      final subtractiveValue = currentSymbolValue - values[i + 1];
      if (remainingValueToConvert >= subtractiveValue) {
        result.write(symbols[i + 1] + currentSymbol);
        remainingValueToConvert -= subtractiveValue;
      }
    }
  }

  return result.toString();
}

/// Converts a number to a string composed of A-Z characters.
///
/// For example:
/// - 1 -> A
/// - 2 -> B
/// - ...
/// - 26 -> Z
/// - 27 -> AA
/// - 28 -> AB
String _intToAlpha(int num) {
  const characters = "ABCDEFGHIJKLMNOPQRSTUVWXYZ";
  const base = characters.length;

  String result = '';

  while (num > 0) {
    // Convert to 0-based index.
    num -= 1;

    // Find the next character to be added.
    result = characters[num % base] + result;

    // Move to the next digit.
    num = num ~/ base;
  }

  return result;
}

class IndentListItemRequest implements EditRequest {
  IndentListItemRequest({
    required this.nodeId,
  });

  final String nodeId;
}

class IndentListItemCommand extends EditCommand {
  IndentListItemCommand({
    required this.nodeId,
  });

  final String nodeId;

  @override
  HistoryBehavior get historyBehavior => HistoryBehavior.undoable;

  @override
  void execute(EditContext context, CommandExecutor executor) {
    final document = context.document;
    final node = document.getNodeById(nodeId);
    final listItem = node as ListItemNode;
    if (listItem.indent >= 6) {
      _log.log('IndentListItemCommand', 'WARNING: Editor does not support an indent level beyond 6.');
      return;
    }

    document.replaceNodeById(
      node.id,
      node.copyListItemWith(
        indent: listItem.indent + 1,
      ),
    );

    executor.logChanges([
      DocumentEdit(
        NodeChangeEvent(nodeId),
      )
    ]);
  }
}

class UnIndentListItemRequest implements EditRequest {
  UnIndentListItemRequest({
    required this.nodeId,
  });

  final String nodeId;
}

class UnIndentListItemCommand extends EditCommand {
  UnIndentListItemCommand({
    required this.nodeId,
  });

  final String nodeId;

  @override
  HistoryBehavior get historyBehavior => HistoryBehavior.undoable;

  @override
  void execute(EditContext context, CommandExecutor executor) {
    final document = context.document;
    final node = document.getNodeById(nodeId);
    final listItem = node as ListItemNode;
    if (listItem.indent > 0) {
      document.replaceNodeById(
        node.id,
        node.copyListItemWith(
          indent: listItem.indent - 1,
        ),
      );

      executor.logChanges([
        DocumentEdit(
          NodeChangeEvent(nodeId),
        )
      ]);
    } else {
      executor.executeCommand(
        ConvertListItemToParagraphCommand(
          nodeId: nodeId,
        ),
      );
    }
  }
}

/// An [EditCommand] that inserts a newline when the caret sits within a [ListItemNode].
///
/// This command adds the following behaviors beyond the usual:
///  * When the caret is in the middle of a list item, splits the list item into two
///    list items.
///
///  * When the caret is at the end of a list item, inserts a new empty list item
///    instead of an empty paragraph.
///
///  * Inserting a newline into an empty list item converts it into a paragraph
///    instead of inserting a new list item.
class InsertNewlineInListItemAtCaretCommand extends BaseInsertNewlineAtCaretCommand {
  const InsertNewlineInListItemAtCaretCommand(this.newNodeId);

  /// {@macro newNodeId}
  final String newNodeId;

  @override
  void doInsertNewline(
    EditContext context,
    CommandExecutor executor,
    DocumentPosition caretPosition,
    NodePosition caretNodePosition,
  ) {
    final node = context.document.getNodeById(caretPosition.nodeId);
    if (caretNodePosition is! TextNodePosition || node is! ListItemNode) {
      // We don't know how to deal with this kind of node.
      return;
    }

    if (node.text.isEmpty) {
      // The list item is empty. Convert it to a paragraph.
      executor.executeCommand(
        ConvertListItemToParagraphCommand(nodeId: node.id),
      );
      return;
    }

    // Split the list item into two.
    executor
      ..executeCommand(
        SplitListItemCommand(
          nodeId: node.id,
          splitPosition: caretNodePosition,
          newNodeId: newNodeId,
        ),
      )
      ..executeCommand(
        ChangeSelectionCommand(
          DocumentSelection.collapsed(
            position: DocumentPosition(
              nodeId: newNodeId,
              nodePosition: const TextNodePosition(offset: 0),
            ),
          ),
          SelectionChangeType.insertContent,
          SelectionReason.userInteraction,
        ),
      );
  }
}

class ConvertListItemToParagraphRequest implements EditRequest {
  ConvertListItemToParagraphRequest({
    required this.nodeId,
    this.paragraphMetadata,
  });

  final String nodeId;
  final Map<String, dynamic>? paragraphMetadata;
}

class ConvertListItemToParagraphCommand extends EditCommand {
  ConvertListItemToParagraphCommand({
    required this.nodeId,
    this.paragraphMetadata,
  });

  final String nodeId;
  final Map<String, dynamic>? paragraphMetadata;

  @override
  HistoryBehavior get historyBehavior => HistoryBehavior.undoable;

  @override
  void execute(EditContext context, CommandExecutor executor) {
    final document = context.document;
    final node = document.getNodeById(nodeId);
    final listItem = node as ListItemNode;
    final newMetadata = Map<String, dynamic>.from(paragraphMetadata ?? {});
    if (newMetadata["blockType"] == listItemAttribution) {
      newMetadata["blockType"] = paragraphAttribution;
    }

    final newParagraphNode = ParagraphNode(
      id: listItem.id,
      text: listItem.text,
      metadata: newMetadata,
    );
    document.replaceNodeById(listItem.id, newParagraphNode);

    executor.logChanges([
      DocumentEdit(
        NodeChangeEvent(listItem.id),
      )
    ]);
  }
}

class ConvertParagraphToListItemRequest implements EditRequest {
  ConvertParagraphToListItemRequest({
    required this.nodeId,
    required this.type,
  });

  final String nodeId;
  final ListItemType type;
}

class ConvertParagraphToListItemCommand extends EditCommand {
  ConvertParagraphToListItemCommand({
    required this.nodeId,
    required this.type,
  });

  final String nodeId;
  final ListItemType type;

  @override
  HistoryBehavior get historyBehavior => HistoryBehavior.undoable;

  @override
  void execute(EditContext context, CommandExecutor executor) {
    final document = context.document;
    final node = document.getNodeById(nodeId);
    final paragraphNode = node as ParagraphNode;

    final newListItemNode = ListItemNode(
      id: paragraphNode.id,
      itemType: type,
      text: paragraphNode.text,
    );
    document.replaceNodeById(paragraphNode.id, newListItemNode);

    executor.logChanges([
      DocumentEdit(
        NodeChangeEvent(paragraphNode.id),
      )
    ]);
  }
}

class ChangeListItemTypeRequest implements EditRequest {
  ChangeListItemTypeRequest({
    required this.nodeId,
    required this.newType,
  });

  final String nodeId;
  final ListItemType newType;
}

class ChangeListItemTypeCommand extends EditCommand {
  ChangeListItemTypeCommand({
    required this.nodeId,
    required this.newType,
  });

  final String nodeId;
  final ListItemType newType;

  @override
  HistoryBehavior get historyBehavior => HistoryBehavior.undoable;

  @override
  void execute(EditContext context, CommandExecutor executor) {
    final document = context.document;
    final existingListItem = document.getNodeById(nodeId) as ListItemNode;

    final newListItemNode = ListItemNode(
      id: existingListItem.id,
      itemType: newType,
      text: existingListItem.text,
    );
    document.replaceNodeById(existingListItem.id, newListItemNode);

    executor.logChanges([
      DocumentEdit(
        NodeChangeEvent(existingListItem.id),
      )
    ]);
  }
}

class SplitListItemRequest implements EditRequest {
  SplitListItemRequest({
    required this.nodeId,
    required this.splitPosition,
    required this.newNodeId,
  });

  final String nodeId;
  final TextPosition splitPosition;
  final String newNodeId;
}

class SplitListItemCommand extends EditCommand {
  SplitListItemCommand({
    required this.nodeId,
    required this.splitPosition,
    required this.newNodeId,
  });

  final String nodeId;
  final TextPosition splitPosition;
  final String newNodeId;

  @override
  HistoryBehavior get historyBehavior => HistoryBehavior.undoable;

  @override
  void execute(EditContext context, CommandExecutor executor) {
    final document = context.document;
    final composer = context.find<MutableDocumentComposer>(Editor.composerKey);

    final node = document.getNodeById(nodeId);
    final listItemNode = node as ListItemNode;
    final text = listItemNode.text;
    final startText = text.copyText(0, splitPosition.offset);
    final endText = splitPosition.offset < text.length ? text.copyText(splitPosition.offset) : AttributedText();
    _log.log('SplitListItemCommand', 'Splitting list item:');
    _log.log('SplitListItemCommand', ' - start text: "$startText"');
    _log.log('SplitListItemCommand', ' - end text: "$endText"');

    // Change the current node's content to just the text before the caret.
    _log.log('SplitListItemCommand', ' - changing the original list item text due to split');
    final updatedListItemNode = listItemNode.copyListItemWith(text: startText);
    document.replaceNodeById(
      listItemNode.id,
      updatedListItemNode,
    );

    // Create a new node that will follow the current node. Set its text
    // to the text that was removed from the current node.
    final newNode = listItemNode.type == ListItemType.ordered
        ? ListItemNode.ordered(
            id: newNodeId,
            text: endText,
            indent: listItemNode.indent,
          )
        : ListItemNode.unordered(
            id: newNodeId,
            text: endText,
            indent: listItemNode.indent,
          );

    // Insert the new node after the current node.
    _log.log('SplitListItemCommand', ' - inserting new node in document');
    document.insertNodeAfter(
      existingNodeId: updatedListItemNode.id,
      newNode: newNode,
    );

    // Clear the composing region to avoid keeping a region pointing to the
    // node that was split.
    composer.setComposingRegion(null);

    _log.log('SplitListItemCommand', ' - inserted new node: ${newNode.id} after old one: ${node.id}');

    executor.logChanges([
      SplitListItemIntention.start(),
      DocumentEdit(
        NodeChangeEvent(nodeId),
      ),
      DocumentEdit(
        NodeInsertedEvent(newNodeId, document.getNodeIndexById(newNodeId)),
      ),
      SplitListItemIntention.end(),
    ]);
  }
}

class SplitListItemIntention extends Intention {
  SplitListItemIntention.start() : super.start();

  SplitListItemIntention.end() : super.end();
}

ExecutionInstruction tabToIndentListItem({
  required SuperEditorContext editContext,
  required KeyEvent keyEvent,
}) {
  if (keyEvent is! KeyDownEvent && keyEvent is! KeyRepeatEvent) {
    return ExecutionInstruction.continueExecution;
  }

  if (keyEvent.logicalKey != LogicalKeyboardKey.tab) {
    return ExecutionInstruction.continueExecution;
  }
  if (HardwareKeyboard.instance.isShiftPressed) {
    return ExecutionInstruction.continueExecution;
  }

  final wasIndented = editContext.commonOps.indentListItem();

  return wasIndented ? ExecutionInstruction.haltExecution : ExecutionInstruction.continueExecution;
}

ExecutionInstruction shiftTabToUnIndentListItem({
  required SuperEditorContext editContext,
  required KeyEvent keyEvent,
}) {
  if (keyEvent is! KeyDownEvent && keyEvent is! KeyRepeatEvent) {
    return ExecutionInstruction.continueExecution;
  }

  if (keyEvent.logicalKey != LogicalKeyboardKey.tab) {
    return ExecutionInstruction.continueExecution;
  }
  if (!HardwareKeyboard.instance.isShiftPressed) {
    return ExecutionInstruction.continueExecution;
  }

  final wasIndented = editContext.commonOps.unindentListItem();

  return wasIndented ? ExecutionInstruction.haltExecution : ExecutionInstruction.continueExecution;
}

ExecutionInstruction backspaceToUnIndentListItem({
  required SuperEditorContext editContext,
  required KeyEvent keyEvent,
}) {
  if (keyEvent is! KeyDownEvent && keyEvent is! KeyRepeatEvent) {
    return ExecutionInstruction.continueExecution;
  }

  if (keyEvent.logicalKey != LogicalKeyboardKey.backspace) {
    return ExecutionInstruction.continueExecution;
  }

  if (editContext.composer.selection == null) {
    return ExecutionInstruction.continueExecution;
  }
  if (!editContext.composer.selection!.isCollapsed) {
    return ExecutionInstruction.continueExecution;
  }

  final node = editContext.document.getNodeById(editContext.composer.selection!.extent.nodeId);
  if (node is! ListItemNode) {
    return ExecutionInstruction.continueExecution;
  }
  if ((editContext.composer.selection!.extent.nodePosition as TextPosition).offset > 0) {
    return ExecutionInstruction.continueExecution;
  }

  final wasIndented = editContext.commonOps.unindentListItem();

  return wasIndented ? ExecutionInstruction.haltExecution : ExecutionInstruction.continueExecution;
}

/// Computes the ordinal value of an ordered list item.
///
/// Walks backwards counting the number of ordered list items above the [listItem] with the same indentation level.
///
/// The ordinal value starts at 1.
int computeListItemOrdinalValue(ListItemNode listItem, Document document) {
  if (listItem.type != ListItemType.ordered) {
    // Unordered list items do not have an ordinal value.
    return 0;
  }

<<<<<<< HEAD
  int ordinalValue = listItem.startIndex ?? 1;
  DocumentNode? nodeAbove = document.getNodeBefore(listItem);
=======
  int ordinalValue = 1;
  DocumentNode? nodeAbove = document.getNodeBeforeById(listItem.id);
>>>>>>> ad577a23
  while (nodeAbove != null && nodeAbove is ListItemNode && nodeAbove.indent >= listItem.indent) {
    if (nodeAbove.indent == listItem.indent) {
      if (nodeAbove.type != ListItemType.ordered) {
        // We found an unordered list item with the same indentation level as the ordered list item.
        // Other ordered list items above this one do not belong to the same list.
        break;
      }
      ordinalValue = ordinalValue + 1;
    }
    nodeAbove = document.getNodeBeforeById(nodeAbove.id);
  }

  return ordinalValue;
}<|MERGE_RESOLUTION|>--- conflicted
+++ resolved
@@ -25,41 +25,11 @@
 @immutable
 class ListItemNode extends TextNode {
   ListItemNode.ordered({
-<<<<<<< HEAD
-    required String id,
-    required AttributedText text,
-    Map<String, dynamic>? metadata,
-    int indent = 0,
-    this.startIndex,
-  })  : type = ListItemType.ordered,
-        _indent = indent,
-        super(
-          id: id,
-          text: text,
-          metadata: metadata,
-        ) {
-    putMetadataValue("blockType", listItemAttribution);
-  }
-
-  ListItemNode.unordered({
-    required String id,
-    required AttributedText text,
-    Map<String, dynamic>? metadata,
-    int indent = 0,
-  })  : type = ListItemType.unordered,
-        _indent = indent,
-        startIndex = null,
-        super(
-          id: id,
-          text: text,
-          metadata: metadata,
-        ) {
-    putMetadataValue("blockType", listItemAttribution);
-=======
     required super.id,
     required super.text,
     super.metadata,
     this.indent = 0,
+    this.startIndex,
   }) : type = ListItemType.ordered {
     initAddToMetadata({
       NodeMetadata.blockType: listItemAttribution,
@@ -71,45 +41,28 @@
     required super.text,
     super.metadata,
     this.indent = 0,
-  }) : type = ListItemType.unordered {
+  })  : type = ListItemType.unordered,
+        startIndex = null {
     initAddToMetadata({
       NodeMetadata.blockType: listItemAttribution,
     });
->>>>>>> ad577a23
   }
 
   ListItemNode({
     required super.id,
     required ListItemType itemType,
-<<<<<<< HEAD
-    required AttributedText text,
-    Map<String, dynamic>? metadata,
-    int indent = 0,
-    this.startIndex,
-  })  : type = itemType,
-        _indent = indent,
-        super(
-          id: id,
-          text: text,
-          metadata: metadata ?? {},
-        ) {
-    if (!hasMetadataValue("blockType")) {
-      putMetadataValue("blockType", listItemAttribution);
-    }
-=======
     required super.text,
     super.metadata,
     this.indent = 0,
+    this.startIndex,
   }) : type = itemType {
     initAddToMetadata({
       NodeMetadata.blockType: listItemAttribution,
     });
->>>>>>> ad577a23
   }
 
   final ListItemType type;
 
-<<<<<<< HEAD
   /// Starting index of an ordered list. Integer 1..n.
   ///
   /// Only valid when [type] is [ListItemType.ordered].
@@ -122,17 +75,7 @@
   ///   index greater than 1. Therefore, behavior is still buggy, when working with such lists.
   final int? startIndex;
 
-  int _indent;
-  int get indent => _indent;
-  set indent(int newIndent) {
-    if (newIndent != _indent) {
-      _indent = newIndent;
-      notifyListeners();
-    }
-  }
-=======
   final int indent;
->>>>>>> ad577a23
 
   @override
   bool hasEquivalentContent(DocumentNode other) {
@@ -154,7 +97,7 @@
       metadata: metadata ?? this.metadata,
     );
   }
-
+  
   @override
   ListItemNode copyTextNodeWith({
     String? id,
@@ -224,7 +167,8 @@
   const ListItemComponentBuilder();
 
   @override
-  SingleColumnLayoutComponentViewModel? createViewModel(Document document, DocumentNode node) {
+  SingleColumnLayoutComponentViewModel? createViewModel(
+      Document document, DocumentNode node) {
     if (node is! ListItemNode) {
       return null;
     }
@@ -235,7 +179,8 @@
     }
 
     final textDirection = getParagraphDirection(node.text.toPlainText());
-    final textAlignment = textDirection == TextDirection.ltr ? TextAlign.left : TextAlign.right;
+    final textAlignment =
+        textDirection == TextDirection.ltr ? TextAlign.left : TextAlign.right;
 
     return switch (node.type) {
       ListItemType.unordered => UnorderedListItemComponentViewModel(
@@ -261,8 +206,8 @@
   }
 
   @override
-  Widget? createComponent(
-      SingleColumnDocumentComponentContext componentContext, SingleColumnLayoutComponentViewModel componentViewModel) {
+  Widget? createComponent(SingleColumnDocumentComponentContext componentContext,
+      SingleColumnLayoutComponentViewModel componentViewModel) {
     if (componentViewModel is! UnorderedListItemComponentViewModel &&
         componentViewModel is! OrderedListItemComponentViewModel) {
       return null;
@@ -305,7 +250,8 @@
   }
 }
 
-abstract class ListItemComponentViewModel extends SingleColumnLayoutComponentViewModel with TextComponentViewModel {
+abstract class ListItemComponentViewModel
+    extends SingleColumnLayoutComponentViewModel with TextComponentViewModel {
   ListItemComponentViewModel({
     required String nodeId,
     double? maxWidth,
@@ -321,9 +267,11 @@
     this.highlightWhenEmpty = false,
     TextRange? composingRegion,
     bool showComposingRegionUnderline = false,
-    UnderlineStyle spellingErrorUnderlineStyle = const SquiggleUnderlineStyle(color: Colors.red),
+    UnderlineStyle spellingErrorUnderlineStyle =
+        const SquiggleUnderlineStyle(color: Colors.red),
     List<TextRange> spellingErrors = const <TextRange>[],
-    UnderlineStyle grammarErrorUnderlineStyle = const SquiggleUnderlineStyle(color: Colors.blue),
+    UnderlineStyle grammarErrorUnderlineStyle =
+        const SquiggleUnderlineStyle(color: Colors.blue),
     List<TextRange> grammarErrors = const <TextRange>[],
   }) : super(nodeId: nodeId, maxWidth: maxWidth, padding: padding) {
     this.composingRegion = composingRegion;
@@ -370,7 +318,8 @@
           selectionColor == other.selectionColor &&
           highlightWhenEmpty == other.highlightWhenEmpty &&
           spellingErrorUnderlineStyle == other.spellingErrorUnderlineStyle &&
-          const DeepCollectionEquality().equals(spellingErrors, spellingErrors) &&
+          const DeepCollectionEquality()
+              .equals(spellingErrors, spellingErrors) &&
           grammarErrorUnderlineStyle == other.grammarErrorUnderlineStyle &&
           const DeepCollectionEquality().equals(grammarErrors, grammarErrors) &&
           composingRegion == other.composingRegion &&
@@ -532,7 +481,8 @@
           numeralStyle == other.numeralStyle;
 
   @override
-  int get hashCode => super.hashCode ^ ordinalValue.hashCode ^ numeralStyle.hashCode;
+  int get hashCode =>
+      super.hashCode ^ ordinalValue.hashCode ^ numeralStyle.hashCode;
 }
 
 class ListItemDotStyle {
@@ -570,7 +520,8 @@
           size == other.size;
 
   @override
-  int get hashCode => super.hashCode ^ color.hashCode ^ shape.hashCode ^ size.hashCode;
+  int get hashCode =>
+      super.hashCode ^ color.hashCode ^ shape.hashCode ^ size.hashCode;
 }
 
 /// Displays a un-ordered list item in a document.
@@ -619,10 +570,12 @@
   final bool showDebugPaint;
 
   @override
-  State<UnorderedListItemComponent> createState() => _UnorderedListItemComponentState();
-}
-
-class _UnorderedListItemComponentState extends State<UnorderedListItemComponent> {
+  State<UnorderedListItemComponent> createState() =>
+      _UnorderedListItemComponentState();
+}
+
+class _UnorderedListItemComponentState
+    extends State<UnorderedListItemComponent> {
   /// A [GlobalKey] that connects a [ProxyTextDocumentComponent] to its
   /// descendant [TextComponent].
   ///
@@ -645,7 +598,8 @@
 
     final indentSpace = widget.indentCalculator(textStyle, widget.indent);
     final textScaler = MediaQuery.textScalerOf(context);
-    final lineHeight = textScaler.scale(textStyle.fontSize! * (textStyle.height ?? 1.25));
+    final lineHeight =
+        textScaler.scale(textStyle.fontSize! * (textStyle.height ?? 1.25));
 
     return ProxyTextDocumentComponent(
       key: widget.componentKey,
@@ -658,7 +612,9 @@
             Container(
               width: indentSpace,
               decoration: BoxDecoration(
-                border: widget.showDebugPaint ? Border.all(width: 1, color: Colors.grey) : null,
+                border: widget.showDebugPaint
+                    ? Border.all(width: 1, color: Colors.grey)
+                    : null,
               ),
               child: SizedBox(
                 height: lineHeight,
@@ -706,9 +662,11 @@
   upperRoman,
 }
 
-typedef UnorderedListItemDotBuilder = Widget Function(BuildContext, UnorderedListItemComponent);
-
-Widget _defaultUnorderedListItemDotBuilder(BuildContext context, UnorderedListItemComponent component) {
+typedef UnorderedListItemDotBuilder = Widget Function(
+    BuildContext, UnorderedListItemComponent);
+
+Widget _defaultUnorderedListItemDotBuilder(
+    BuildContext context, UnorderedListItemComponent component) {
   // Usually, the font size is obtained via the stylesheet. But the attributions might
   // also contain a FontSizeAttribution, which overrides the stylesheet. Use the attributions
   // of the first character to determine the text style.
@@ -795,7 +753,8 @@
   final bool showDebugPaint;
 
   @override
-  State<OrderedListItemComponent> createState() => _OrderedListItemComponentState();
+  State<OrderedListItemComponent> createState() =>
+      _OrderedListItemComponentState();
 }
 
 class _OrderedListItemComponentState extends State<OrderedListItemComponent> {
@@ -821,7 +780,8 @@
 
     final indentSpace = widget.indentCalculator(textStyle, widget.indent);
     final textScaler = MediaQuery.textScalerOf(context);
-    final lineHeight = textScaler.scale(textStyle.fontSize! * (textStyle.height ?? 1.0));
+    final lineHeight =
+        textScaler.scale(textStyle.fontSize! * (textStyle.height ?? 1.0));
 
     return ProxyTextDocumentComponent(
       key: widget.componentKey,
@@ -835,7 +795,9 @@
               width: indentSpace,
               height: lineHeight,
               decoration: BoxDecoration(
-                border: widget.showDebugPaint ? Border.all(width: 1, color: Colors.grey) : null,
+                border: widget.showDebugPaint
+                    ? Border.all(width: 1, color: Colors.grey)
+                    : null,
               ),
               child: SizedBox(
                 height: lineHeight,
@@ -865,14 +827,16 @@
   }
 }
 
-typedef OrderedListItemNumeralBuilder = Widget Function(BuildContext, OrderedListItemComponent);
+typedef OrderedListItemNumeralBuilder = Widget Function(
+    BuildContext, OrderedListItemComponent);
 
 /// The standard [TextBlockIndentCalculator] used by list items in `SuperEditor`.
 double defaultListItemIndentCalculator(TextStyle textStyle, int indent) {
   return (textStyle.fontSize! * 0.60) * 4 * (indent + 1);
 }
 
-Widget _defaultOrderedListItemNumeralBuilder(BuildContext context, OrderedListItemComponent component) {
+Widget _defaultOrderedListItemNumeralBuilder(
+    BuildContext context, OrderedListItemComponent component) {
   // Usually, the font size is obtained via the stylesheet. But the attributions might
   // also contain a FontSizeAttribution, which overrides the stylesheet. Use the attributions
   // of the first character to determine the text style.
@@ -901,7 +865,8 @@
   return switch (numeralStyle) {
     OrderedListNumeralStyle.arabic => '$numeral',
     OrderedListNumeralStyle.upperRoman => _intToRoman(numeral) ?? '$numeral',
-    OrderedListNumeralStyle.lowerRoman => _intToRoman(numeral)?.toLowerCase() ?? '$numeral',
+    OrderedListNumeralStyle.lowerRoman =>
+      _intToRoman(numeral)?.toLowerCase() ?? '$numeral',
     OrderedListNumeralStyle.upperAlpha => _intToAlpha(numeral),
     OrderedListNumeralStyle.lowerAlpha => _intToAlpha(numeral).toLowerCase(),
   };
@@ -913,7 +878,8 @@
 /// vinculum notation. See more at https://en.wikipedia.org/wiki/Roman_numerals#cite_ref-Ifrah2000_52-1.
 String? _intToRoman(int number) {
   if (number <= 0) {
-    throw ArgumentError('Roman numerals are only defined for positive integers');
+    throw ArgumentError(
+        'Roman numerals are only defined for positive integers');
   }
 
   if (number > 3999) {
@@ -1037,7 +1003,8 @@
     final node = document.getNodeById(nodeId);
     final listItem = node as ListItemNode;
     if (listItem.indent >= 6) {
-      _log.log('IndentListItemCommand', 'WARNING: Editor does not support an indent level beyond 6.');
+      _log.log('IndentListItemCommand',
+          'WARNING: Editor does not support an indent level beyond 6.');
       return;
     }
 
@@ -1113,7 +1080,8 @@
 ///
 ///  * Inserting a newline into an empty list item converts it into a paragraph
 ///    instead of inserting a new list item.
-class InsertNewlineInListItemAtCaretCommand extends BaseInsertNewlineAtCaretCommand {
+class InsertNewlineInListItemAtCaretCommand
+    extends BaseInsertNewlineAtCaretCommand {
   const InsertNewlineInListItemAtCaretCommand(this.newNodeId);
 
   /// {@macro newNodeId}
@@ -1331,13 +1299,16 @@
     final listItemNode = node as ListItemNode;
     final text = listItemNode.text;
     final startText = text.copyText(0, splitPosition.offset);
-    final endText = splitPosition.offset < text.length ? text.copyText(splitPosition.offset) : AttributedText();
+    final endText = splitPosition.offset < text.length
+        ? text.copyText(splitPosition.offset)
+        : AttributedText();
     _log.log('SplitListItemCommand', 'Splitting list item:');
     _log.log('SplitListItemCommand', ' - start text: "$startText"');
     _log.log('SplitListItemCommand', ' - end text: "$endText"');
 
     // Change the current node's content to just the text before the caret.
-    _log.log('SplitListItemCommand', ' - changing the original list item text due to split');
+    _log.log('SplitListItemCommand',
+        ' - changing the original list item text due to split');
     final updatedListItemNode = listItemNode.copyListItemWith(text: startText);
     document.replaceNodeById(
       listItemNode.id,
@@ -1369,7 +1340,8 @@
     // node that was split.
     composer.setComposingRegion(null);
 
-    _log.log('SplitListItemCommand', ' - inserted new node: ${newNode.id} after old one: ${node.id}');
+    _log.log('SplitListItemCommand',
+        ' - inserted new node: ${newNode.id} after old one: ${node.id}');
 
     executor.logChanges([
       SplitListItemIntention.start(),
@@ -1407,7 +1379,9 @@
 
   final wasIndented = editContext.commonOps.indentListItem();
 
-  return wasIndented ? ExecutionInstruction.haltExecution : ExecutionInstruction.continueExecution;
+  return wasIndented
+      ? ExecutionInstruction.haltExecution
+      : ExecutionInstruction.continueExecution;
 }
 
 ExecutionInstruction shiftTabToUnIndentListItem({
@@ -1427,7 +1401,9 @@
 
   final wasIndented = editContext.commonOps.unindentListItem();
 
-  return wasIndented ? ExecutionInstruction.haltExecution : ExecutionInstruction.continueExecution;
+  return wasIndented
+      ? ExecutionInstruction.haltExecution
+      : ExecutionInstruction.continueExecution;
 }
 
 ExecutionInstruction backspaceToUnIndentListItem({
@@ -1449,17 +1425,22 @@
     return ExecutionInstruction.continueExecution;
   }
 
-  final node = editContext.document.getNodeById(editContext.composer.selection!.extent.nodeId);
+  final node = editContext.document
+      .getNodeById(editContext.composer.selection!.extent.nodeId);
   if (node is! ListItemNode) {
     return ExecutionInstruction.continueExecution;
   }
-  if ((editContext.composer.selection!.extent.nodePosition as TextPosition).offset > 0) {
+  if ((editContext.composer.selection!.extent.nodePosition as TextPosition)
+          .offset >
+      0) {
     return ExecutionInstruction.continueExecution;
   }
 
   final wasIndented = editContext.commonOps.unindentListItem();
 
-  return wasIndented ? ExecutionInstruction.haltExecution : ExecutionInstruction.continueExecution;
+  return wasIndented
+      ? ExecutionInstruction.haltExecution
+      : ExecutionInstruction.continueExecution;
 }
 
 /// Computes the ordinal value of an ordered list item.
@@ -1473,14 +1454,11 @@
     return 0;
   }
 
-<<<<<<< HEAD
   int ordinalValue = listItem.startIndex ?? 1;
-  DocumentNode? nodeAbove = document.getNodeBefore(listItem);
-=======
-  int ordinalValue = 1;
   DocumentNode? nodeAbove = document.getNodeBeforeById(listItem.id);
->>>>>>> ad577a23
-  while (nodeAbove != null && nodeAbove is ListItemNode && nodeAbove.indent >= listItem.indent) {
+  while (nodeAbove != null &&
+      nodeAbove is ListItemNode &&
+      nodeAbove.indent >= listItem.indent) {
     if (nodeAbove.indent == listItem.indent) {
       if (nodeAbove.type != ListItemType.ordered) {
         // We found an unordered list item with the same indentation level as the ordered list item.
