import 'package:attributed_text/attributed_text.dart';
import 'package:flutter/material.dart';
import 'package:flutter/services.dart';
import 'package:super_editor/src/core/document_composer.dart';
import 'package:super_editor/src/core/edit_context.dart';
import 'package:super_editor/src/core/editor.dart';
import 'package:super_editor/src/core/styles.dart';
import 'package:super_editor/src/default_editor/attributions.dart';
import 'package:super_editor/src/default_editor/blocks/indentation.dart';
import 'package:super_editor/src/infrastructure/_logging.dart';
import 'package:super_editor/src/infrastructure/attributed_text_styles.dart';
import 'package:super_editor/src/infrastructure/keyboard.dart';

import '../core/document.dart';
import 'layout_single_column/layout_single_column.dart';
import 'paragraph.dart';
import 'text.dart';

final _log = Logger(scope: 'list_items.dart');

class ListItemNode extends TextNode {
  ListItemNode.ordered({
    required String id,
    required AttributedText text,
    Map<String, dynamic>? metadata,
    int indent = 0,
    this.startIndex,
  })  : type = ListItemType.ordered,
        _indent = indent,
        super(
          id: id,
          text: text,
          metadata: metadata,
        ) {
    putMetadataValue("blockType", listItemAttribution);
  }

  ListItemNode.unordered({
    required String id,
    required AttributedText text,
    Map<String, dynamic>? metadata,
    int indent = 0,
  })  : type = ListItemType.unordered,
        _indent = indent,
        startIndex = null,
        super(
          id: id,
          text: text,
          metadata: metadata,
        ) {
    putMetadataValue("blockType", listItemAttribution);
  }

  ListItemNode({
    required String id,
    required ListItemType itemType,
    required AttributedText text,
    Map<String, dynamic>? metadata,
    int indent = 0,
    this.startIndex,
  })  : type = itemType,
        _indent = indent,
        super(
          id: id,
          text: text,
          metadata: metadata ?? {},
        ) {
    if (!hasMetadataValue("blockType")) {
      putMetadataValue("blockType", listItemAttribution);
    }
  }

  final ListItemType type;

  /// Starting index of an ordered list. Integer 1..n.
  ///
  /// Only valid when [type] is [ListItemType.ordered].
  /// When null, ordered list is by default starting with 1.
  ///
  /// Keep in mind:
  /// * This field is used to correctly parse **markdown**, when
  ///   it contains a numbered list that is starting from index greater than 1.
  /// * Currently super editor does not support creating numbered lists that start with
  ///   index greater than 1. Therefore, behavior is still buggy, when working with such lists.
  final int? startIndex;

  int _indent;
  int get indent => _indent;
  set indent(int newIndent) {
    if (newIndent != _indent) {
      _indent = newIndent;
      notifyListeners();
    }
  }

  @override
  bool hasEquivalentContent(DocumentNode other) {
    return other is ListItemNode && type == other.type && indent == other.indent && text == other.text;
  }

  @override
  bool operator ==(Object other) =>
      identical(this, other) ||
      super == other &&
          other is ListItemNode &&
          runtimeType == other.runtimeType &&
          type == other.type &&
          _indent == other._indent;

  @override
  int get hashCode => super.hashCode ^ type.hashCode ^ _indent.hashCode;
}

const listItemAttribution = NamedAttribution("listItem");

enum ListItemType {
  ordered,
  unordered,
}

class ListItemComponentBuilder implements ComponentBuilder {
  const ListItemComponentBuilder();

  @override
  SingleColumnLayoutComponentViewModel? createViewModel(Document document, DocumentNode node) {
    if (node is! ListItemNode) {
      return null;
    }

    int? ordinalValue;
    if (node.type == ListItemType.ordered) {
<<<<<<< HEAD
      ordinalValue = node.startIndex ?? 1;
      DocumentNode? nodeAbove = document.getNodeBefore(node);
      while (nodeAbove != null &&
          nodeAbove is ListItemNode &&
          nodeAbove.type == ListItemType.ordered &&
          nodeAbove.indent >= node.indent) {
        if (nodeAbove.indent == node.indent) {
          ordinalValue = ordinalValue! + 1;
        }
        nodeAbove = document.getNodeBefore(nodeAbove);
      }
=======
      ordinalValue = computeListItemOrdinalValue(node, document);
>>>>>>> 07439883
    }

    return switch (node.type) {
      ListItemType.unordered => UnorderedListItemComponentViewModel(
          nodeId: node.id,
          indent: node.indent,
          text: node.text,
          textStyleBuilder: noStyleBuilder,
          selectionColor: const Color(0x00000000),
        ),
      ListItemType.ordered => OrderedListItemComponentViewModel(
          nodeId: node.id,
          indent: node.indent,
          ordinalValue: ordinalValue,
          text: node.text,
          textStyleBuilder: noStyleBuilder,
          selectionColor: const Color(0x00000000),
        ),
    };
  }

  @override
  Widget? createComponent(
      SingleColumnDocumentComponentContext componentContext, SingleColumnLayoutComponentViewModel componentViewModel) {
    if (componentViewModel is! UnorderedListItemComponentViewModel &&
        componentViewModel is! OrderedListItemComponentViewModel) {
      return null;
    }

    if (componentViewModel is UnorderedListItemComponentViewModel) {
      return UnorderedListItemComponent(
        componentKey: componentContext.componentKey,
        text: componentViewModel.text,
        styleBuilder: componentViewModel.textStyleBuilder,
        indent: componentViewModel.indent,
        dotStyle: componentViewModel.dotStyle,
        textSelection: componentViewModel.selection,
        selectionColor: componentViewModel.selectionColor,
        highlightWhenEmpty: componentViewModel.highlightWhenEmpty,
        composingRegion: componentViewModel.composingRegion,
        showComposingUnderline: componentViewModel.showComposingUnderline,
      );
    } else if (componentViewModel is OrderedListItemComponentViewModel) {
      return OrderedListItemComponent(
        componentKey: componentContext.componentKey,
        indent: componentViewModel.indent,
        listIndex: componentViewModel.ordinalValue!,
        text: componentViewModel.text,
        styleBuilder: componentViewModel.textStyleBuilder,
        numeralStyle: componentViewModel.numeralStyle,
        textSelection: componentViewModel.selection,
        selectionColor: componentViewModel.selectionColor,
        highlightWhenEmpty: componentViewModel.highlightWhenEmpty,
        composingRegion: componentViewModel.composingRegion,
        showComposingUnderline: componentViewModel.showComposingUnderline,
      );
    }

    editorLayoutLog
        .warning("Tried to build a component for a list item view model without a list item type: $componentViewModel");
    return null;
  }
}

abstract class ListItemComponentViewModel extends SingleColumnLayoutComponentViewModel with TextComponentViewModel {
  ListItemComponentViewModel({
    required String nodeId,
    double? maxWidth,
    EdgeInsetsGeometry padding = EdgeInsets.zero,
    required this.indent,
    required this.text,
    required this.textStyleBuilder,
    this.textDirection = TextDirection.ltr,
    this.textAlignment = TextAlign.left,
    this.selection,
    required this.selectionColor,
    this.highlightWhenEmpty = false,
    this.composingRegion,
    this.showComposingUnderline = false,
  }) : super(nodeId: nodeId, maxWidth: maxWidth, padding: padding);

  int indent;

  @override
  AttributedText text;
  @override
  AttributionStyleBuilder textStyleBuilder;
  @override
  TextDirection textDirection;
  @override
  TextAlign textAlignment;
  @override
  TextSelection? selection;
  @override
  Color selectionColor;
  @override
  bool highlightWhenEmpty;
  @override
  TextRange? composingRegion;
  @override
  bool showComposingUnderline;

  @override
  bool operator ==(Object other) =>
      identical(this, other) ||
      super == other &&
          other is ListItemComponentViewModel &&
          runtimeType == other.runtimeType &&
          nodeId == other.nodeId &&
          indent == other.indent &&
          text == other.text &&
          textDirection == other.textDirection &&
          selection == other.selection &&
          selectionColor == other.selectionColor &&
          composingRegion == other.composingRegion &&
          showComposingUnderline == other.showComposingUnderline;

  @override
  int get hashCode =>
      super.hashCode ^
      nodeId.hashCode ^
      indent.hashCode ^
      text.hashCode ^
      textDirection.hashCode ^
      selection.hashCode ^
      selectionColor.hashCode ^
      composingRegion.hashCode;
}

class UnorderedListItemComponentViewModel extends ListItemComponentViewModel {
  UnorderedListItemComponentViewModel({
    required super.nodeId,
    super.maxWidth,
    super.padding = EdgeInsets.zero,
    required super.indent,
    required super.text,
    required super.textStyleBuilder,
    this.dotStyle = const ListItemDotStyle(),
    super.textDirection = TextDirection.ltr,
    super.textAlignment = TextAlign.left,
    super.selection,
    required super.selectionColor,
    super.highlightWhenEmpty = false,
    super.composingRegion,
    super.showComposingUnderline = false,
  });

  ListItemDotStyle dotStyle = const ListItemDotStyle();

  @override
  void applyStyles(Map<String, dynamic> styles) {
    super.applyStyles(styles);
    dotStyle = ListItemDotStyle(
      color: styles[Styles.dotColor],
      shape: styles[Styles.dotShape] ?? BoxShape.circle,
      size: styles[Styles.dotSize] ?? const Size(4, 4),
    );
  }

  @override
  UnorderedListItemComponentViewModel copy() {
    return UnorderedListItemComponentViewModel(
      nodeId: nodeId,
      maxWidth: maxWidth,
      padding: padding,
      indent: indent,
      text: text,
      textStyleBuilder: textStyleBuilder,
      dotStyle: dotStyle,
      textDirection: textDirection,
      selection: selection,
      selectionColor: selectionColor,
      composingRegion: composingRegion,
      showComposingUnderline: showComposingUnderline,
    );
  }

  @override
  bool operator ==(Object other) =>
      identical(this, other) ||
      super == other &&
          other is UnorderedListItemComponentViewModel &&
          runtimeType == other.runtimeType &&
          dotStyle == other.dotStyle;

  @override
  int get hashCode => super.hashCode ^ dotStyle.hashCode;
}

class OrderedListItemComponentViewModel extends ListItemComponentViewModel {
  OrderedListItemComponentViewModel({
    required super.nodeId,
    super.maxWidth,
    super.padding = EdgeInsets.zero,
    required super.indent,
    this.ordinalValue,
    this.numeralStyle = OrderedListNumeralStyle.arabic,
    required super.text,
    required super.textStyleBuilder,
    super.textDirection = TextDirection.ltr,
    super.textAlignment = TextAlign.left,
    super.selection,
    required super.selectionColor,
    super.highlightWhenEmpty = false,
    super.composingRegion,
    super.showComposingUnderline = false,
  });

  final int? ordinalValue;
  OrderedListNumeralStyle numeralStyle;

  @override
  void applyStyles(Map<String, dynamic> styles) {
    super.applyStyles(styles);
    numeralStyle = styles[Styles.listNumeralStyle] ?? OrderedListNumeralStyle.arabic;
  }

  @override
  OrderedListItemComponentViewModel copy() {
    return OrderedListItemComponentViewModel(
      nodeId: nodeId,
      maxWidth: maxWidth,
      padding: padding,
      indent: indent,
      ordinalValue: ordinalValue,
      numeralStyle: numeralStyle,
      text: text,
      textStyleBuilder: textStyleBuilder,
      textDirection: textDirection,
      selection: selection,
      selectionColor: selectionColor,
      composingRegion: composingRegion,
      showComposingUnderline: showComposingUnderline,
    );
  }

  @override
  bool operator ==(Object other) =>
      identical(this, other) ||
      super == other &&
          other is OrderedListItemComponentViewModel &&
          runtimeType == other.runtimeType &&
          ordinalValue == other.ordinalValue &&
          numeralStyle == other.numeralStyle;

  @override
  int get hashCode => super.hashCode ^ ordinalValue.hashCode ^ numeralStyle.hashCode;
}

class ListItemDotStyle {
  const ListItemDotStyle({
    this.color,
    this.shape = BoxShape.circle,
    this.size = const Size(4, 4),
  });

  final Color? color;
  final BoxShape shape;
  final Size size;

  @override
  bool operator ==(Object other) =>
      identical(this, other) ||
      other is ListItemDotStyle &&
          runtimeType == other.runtimeType &&
          color == other.color &&
          shape == other.shape &&
          size == other.size;

  @override
  int get hashCode => super.hashCode ^ color.hashCode ^ shape.hashCode ^ size.hashCode;
}

/// Displays a un-ordered list item in a document.
///
/// Supports various indentation levels, e.g., 1, 2, 3, ...
class UnorderedListItemComponent extends StatefulWidget {
  const UnorderedListItemComponent({
    Key? key,
    required this.componentKey,
    required this.text,
    required this.styleBuilder,
    this.dotBuilder = _defaultUnorderedListItemDotBuilder,
    this.dotStyle,
    this.indent = 0,
    this.indentCalculator = defaultListItemIndentCalculator,
    this.textSelection,
    this.selectionColor = Colors.lightBlueAccent,
    this.showCaret = false,
    this.caretColor = Colors.black,
    this.highlightWhenEmpty = false,
    this.composingRegion,
    this.showComposingUnderline = false,
    this.showDebugPaint = false,
  }) : super(key: key);

  final GlobalKey componentKey;
  final AttributedText text;
  final AttributionStyleBuilder styleBuilder;
  final UnorderedListItemDotBuilder dotBuilder;
  final ListItemDotStyle? dotStyle;
  final int indent;
  final double Function(TextStyle, int indent) indentCalculator;
  final TextSelection? textSelection;
  final Color selectionColor;
  final bool showCaret;
  final Color caretColor;
  final bool highlightWhenEmpty;
  final TextRange? composingRegion;
  final bool showComposingUnderline;
  final bool showDebugPaint;

  @override
  State<UnorderedListItemComponent> createState() => _UnorderedListItemComponentState();
}

class _UnorderedListItemComponentState extends State<UnorderedListItemComponent> {
  /// A [GlobalKey] that connects a [ProxyTextDocumentComponent] to its
  /// descendant [TextComponent].
  ///
  /// The [ProxyTextDocumentComponent] doesn't know where the [TextComponent] sits
  /// in its subtree, but the proxy needs access to the [TextComponent] to provide
  /// access to text layout details.
  ///
  /// This key doesn't need to be public because the given [widget.componentKey]
  /// provides clients with direct access to text layout queries, as well as
  /// standard [DocumentComponent] queries.
  final GlobalKey _innerTextComponentKey = GlobalKey();

  @override
  Widget build(BuildContext context) {
    // Usually, the font size is obtained via the stylesheet. But the attributions might
    // also contain a FontSizeAttribution, which overrides the stylesheet. Use the attributions
    // of the first character to determine the text style.
    final attributions = widget.text.getAllAttributionsAt(0).toSet();
    final textStyle = widget.styleBuilder(attributions);

    final indentSpace = widget.indentCalculator(textStyle, widget.indent);
    final textScaler = MediaQuery.textScalerOf(context);
    final lineHeight = textScaler.scale(textStyle.fontSize! * (textStyle.height ?? 1.25));

    return ProxyTextDocumentComponent(
      key: widget.componentKey,
      textComponentKey: _innerTextComponentKey,
      child: Row(
        crossAxisAlignment: CrossAxisAlignment.start,
        children: [
          Container(
            width: indentSpace,
            decoration: BoxDecoration(
              border: widget.showDebugPaint ? Border.all(width: 1, color: Colors.grey) : null,
            ),
            child: SizedBox(
              height: lineHeight,
              child: widget.dotBuilder(context, widget),
            ),
          ),
          Expanded(
            child: TextComponent(
              key: _innerTextComponentKey,
              text: widget.text,
              textStyleBuilder: widget.styleBuilder,
              textSelection: widget.textSelection,
              textScaler: textScaler,
              selectionColor: widget.selectionColor,
              highlightWhenEmpty: widget.highlightWhenEmpty,
              composingRegion: widget.composingRegion,
              showComposingUnderline: widget.showComposingUnderline,
              showDebugPaint: widget.showDebugPaint,
            ),
          ),
        ],
      ),
    );
  }
}

/// The styling of an ordered list numberal.
enum OrderedListNumeralStyle {
  /// Arabic numeral style (e.g. 1, 2, 3, ...).
  arabic,

  /// Lowercase alphabetic numeral style (e.g. a, b, c, ...).
  lowerAlpha,

  /// Uppercase alphabetic numeral style (e.g. A, B, C, ...).
  upperAlpha,

  /// Lowercase Roman numeral style (e.g. i, ii, iii, ...).
  lowerRoman,

  /// Uppercase Roman numeral style (e.g. I, II, III, ...).
  upperRoman,
}

typedef UnorderedListItemDotBuilder = Widget Function(BuildContext, UnorderedListItemComponent);

Widget _defaultUnorderedListItemDotBuilder(BuildContext context, UnorderedListItemComponent component) {
  // Usually, the font size is obtained via the stylesheet. But the attributions might
  // also contain a FontSizeAttribution, which overrides the stylesheet. Use the attributions
  // of the first character to determine the text style.
  final attributions = component.text.getAllAttributionsAt(0).toSet();
  final textStyle = component.styleBuilder(attributions);

  final dotSize = component.dotStyle?.size ?? const Size(4, 4);

  return Align(
    alignment: Alignment.centerRight,
    child: Text.rich(
      TextSpan(
        // Place a zero-width joiner before the bullet point to make it properly aligned. Without this,
        // the bullet point is not vertically centered with the text, even when setting the textStyle
        // on the whole rich text or WidgetSpan.
        text: '\u200C',
        style: textStyle,
        children: [
          WidgetSpan(
            alignment: PlaceholderAlignment.middle,
            child: Container(
              width: dotSize.width,
              height: dotSize.height,
              margin: const EdgeInsets.only(right: 10),
              decoration: BoxDecoration(
                shape: component.dotStyle?.shape ?? BoxShape.circle,
                color: component.dotStyle?.color ?? textStyle.color,
              ),
            ),
          ),
        ],
      ),
      // Don't scale the dot.
      textScaler: const TextScaler.linear(1.0),
    ),
  );
}

/// Displays an ordered list item in a document.
///
/// Supports various indentation levels, e.g., 1, 2, 3, ...
class OrderedListItemComponent extends StatefulWidget {
  const OrderedListItemComponent({
    Key? key,
    required this.componentKey,
    required this.listIndex,
    required this.text,
    required this.styleBuilder,
    this.numeralBuilder = _defaultOrderedListItemNumeralBuilder,
    this.numeralStyle = OrderedListNumeralStyle.arabic,
    this.indent = 0,
    this.indentCalculator = defaultListItemIndentCalculator,
    this.textSelection,
    this.selectionColor = Colors.lightBlueAccent,
    this.showCaret = false,
    this.caretColor = Colors.black,
    this.highlightWhenEmpty = false,
    this.composingRegion,
    this.showComposingUnderline = false,
    this.showDebugPaint = false,
  }) : super(key: key);

  final GlobalKey componentKey;
  final int listIndex;
  final AttributedText text;
  final AttributionStyleBuilder styleBuilder;
  final OrderedListItemNumeralBuilder numeralBuilder;
  final OrderedListNumeralStyle numeralStyle;
  final int indent;
  final TextBlockIndentCalculator indentCalculator;
  final TextSelection? textSelection;
  final Color selectionColor;
  final bool showCaret;
  final Color caretColor;
  final bool highlightWhenEmpty;
  final TextRange? composingRegion;
  final bool showComposingUnderline;
  final bool showDebugPaint;

  @override
  State<OrderedListItemComponent> createState() => _OrderedListItemComponentState();
}

class _OrderedListItemComponentState extends State<OrderedListItemComponent> {
  /// A [GlobalKey] that connects a [ProxyTextDocumentComponent] to its
  /// descendant [TextComponent].
  ///
  /// The [ProxyTextDocumentComponent] doesn't know where the [TextComponent] sits
  /// in its subtree, but the proxy needs access to the [TextComponent] to provide
  /// access to text layout details.
  ///
  /// This key doesn't need to be public because the given [widget.componentKey]
  /// provides clients with direct access to text layout queries, as well as
  /// standard [DocumentComponent] queries.
  final GlobalKey _innerTextComponentKey = GlobalKey();

  @override
  Widget build(BuildContext context) {
    // Usually, the font size is obtained via the stylesheet. But the attributions might
    // also contain a FontSizeAttribution, which overrides the stylesheet. Use the attributions
    // of the first character to determine the text style.
    final attributions = widget.text.getAllAttributionsAt(0).toSet();
    final textStyle = widget.styleBuilder(attributions);

    final indentSpace = widget.indentCalculator(textStyle, widget.indent);
    final textScaler = MediaQuery.textScalerOf(context);
    final lineHeight = textScaler.scale(textStyle.fontSize! * (textStyle.height ?? 1.0));

    return ProxyTextDocumentComponent(
      key: widget.componentKey,
      textComponentKey: _innerTextComponentKey,
      child: Row(
        crossAxisAlignment: CrossAxisAlignment.start,
        children: [
          Container(
            width: indentSpace,
            height: lineHeight,
            decoration: BoxDecoration(
              border: widget.showDebugPaint ? Border.all(width: 1, color: Colors.grey) : null,
            ),
            child: SizedBox(
              height: lineHeight,
              child: widget.numeralBuilder(context, widget),
            ),
          ),
          Expanded(
            child: TextComponent(
              key: _innerTextComponentKey,
              text: widget.text,
              textStyleBuilder: widget.styleBuilder,
              textSelection: widget.textSelection,
              textScaler: textScaler,
              selectionColor: widget.selectionColor,
              highlightWhenEmpty: widget.highlightWhenEmpty,
              composingRegion: widget.composingRegion,
              showComposingUnderline: widget.showComposingUnderline,
              showDebugPaint: widget.showDebugPaint,
            ),
          ),
        ],
      ),
    );
  }
}

typedef OrderedListItemNumeralBuilder = Widget Function(BuildContext, OrderedListItemComponent);

/// The standard [TextBlockIndentCalculator] used by list items in `SuperEditor`.
double defaultListItemIndentCalculator(TextStyle textStyle, int indent) {
  return (textStyle.fontSize! * 0.60) * 4 * (indent + 1);
}

Widget _defaultOrderedListItemNumeralBuilder(BuildContext context, OrderedListItemComponent component) {
  // Usually, the font size is obtained via the stylesheet. But the attributions might
  // also contain a FontSizeAttribution, which overrides the stylesheet. Use the attributions
  // of the first character to determine the text style.
  final attributions = component.text.getAllAttributionsAt(0).toSet();
  final textStyle = component.styleBuilder(attributions);

  return OverflowBox(
    maxWidth: double.infinity,
    maxHeight: double.infinity,
    child: Align(
      alignment: Alignment.centerRight,
      child: Padding(
        padding: const EdgeInsets.only(right: 5.0),
        child: Text(
          '${_numeralForIndex(component.listIndex, component.numeralStyle)}.',
          textAlign: TextAlign.right,
          style: textStyle,
        ),
      ),
    ),
  );
}

/// Returns the text to be displayed for the given [numeral] and [numeralStyle].
String _numeralForIndex(int numeral, OrderedListNumeralStyle numeralStyle) {
  return switch (numeralStyle) {
    OrderedListNumeralStyle.arabic => '$numeral',
    OrderedListNumeralStyle.upperRoman => _intToRoman(numeral) ?? '$numeral',
    OrderedListNumeralStyle.lowerRoman => _intToRoman(numeral)?.toLowerCase() ?? '$numeral',
    OrderedListNumeralStyle.upperAlpha => _intToAlpha(numeral),
    OrderedListNumeralStyle.lowerAlpha => _intToAlpha(numeral).toLowerCase(),
  };
}

/// Converts a number to its Roman numeral representation.
///
/// Returns `null` if the number is greater than 3999, as we don't support the
/// vinculum notation. See more at https://en.wikipedia.org/wiki/Roman_numerals#cite_ref-Ifrah2000_52-1.
String? _intToRoman(int number) {
  if (number <= 0) {
    throw ArgumentError('Roman numerals are only defined for positive integers');
  }

  if (number > 3999) {
    // Starting from 4000, the Roman numeral representation uses a bar over the numeral to represent
    // a multiplication by 1000. We don't support this notation.
    return null;
  }

  const values = [1000, 500, 100, 50, 10, 5, 1];
  const symbols = ["M", "D", "C", "L", "X", "V", "I"];

  int remainingValueToConvert = number;

  final result = StringBuffer();

  for (int i = 0; i < values.length; i++) {
    final currentSymbol = symbols[i];
    final currentSymbolValue = values[i];

    final count = remainingValueToConvert ~/ currentSymbolValue;

    if (count > 0 && count < 4) {
      // The number is bigger than the current symbol's value. Add the appropriate
      // number of digits, respecting the maximum of three consecutive symbols.
      // For example, for 300 we would add "CCC", but for 400 we won't add "CCCC".
      result.write(currentSymbol * count);

      remainingValueToConvert %= currentSymbolValue;
    }

    if (remainingValueToConvert <= 0) {
      // The conversion is complete.
      break;
    }

    // We still have some value to convert. Check if we can use subtractive notation.
    if (i % 2 == 0 && i + 2 < values.length) {
      // Numbers in even positions (0, 2, 4) can be subtracted with other numbers
      // two positions to the right of them:
      //
      //  - 1000 (M) can be subtracted with 100 (C).
      //  - 100 (C) can be subtracted with 10 (X).
      //  - 10 (X) can be subtracted with 1 (I).
      //
      // Check if we can do this subtraction.
      final subtractiveValue = currentSymbolValue - values[i + 2];
      if (remainingValueToConvert >= subtractiveValue) {
        result.write(symbols[i + 2] + currentSymbol);
        remainingValueToConvert -= subtractiveValue;
      }
    } else if (i % 2 != 0 && i + 1 < values.length) {
      // Numbers in odd positions (1, 3, 5) can be subtracted with the number
      // immediately after it to the right:
      //
      // - 500 (D) can be subtracted with 100 (C).
      // - 50 (L) can be subtracted with 10 (X).
      // - 5 (V) can be subtracted with 1 (I).
      //
      // Check if we can do this subtraction.
      final subtractiveValue = currentSymbolValue - values[i + 1];
      if (remainingValueToConvert >= subtractiveValue) {
        result.write(symbols[i + 1] + currentSymbol);
        remainingValueToConvert -= subtractiveValue;
      }
    }
  }

  return result.toString();
}

/// Converts a number to a string composed of A-Z characters.
///
/// For example:
/// - 1 -> A
/// - 2 -> B
/// - ...
/// - 26 -> Z
/// - 27 -> AA
/// - 28 -> AB
String _intToAlpha(int num) {
  const characters = "ABCDEFGHIJKLMNOPQRSTUVWXYZ";
  const base = characters.length;

  String result = '';

  while (num > 0) {
    // Convert to 0-based index.
    num -= 1;

    // Find the next character to be added.
    result = characters[num % base] + result;

    // Move to the next digit.
    num = num ~/ base;
  }

  return result;
}

class IndentListItemRequest implements EditRequest {
  IndentListItemRequest({
    required this.nodeId,
  });

  final String nodeId;
}

class IndentListItemCommand implements EditCommand {
  IndentListItemCommand({
    required this.nodeId,
  });

  final String nodeId;

  @override
  void execute(EditContext context, CommandExecutor executor) {
    final document = context.find<MutableDocument>(Editor.documentKey);
    final node = document.getNodeById(nodeId);
    final listItem = node as ListItemNode;
    if (listItem.indent >= 6) {
      _log.log('IndentListItemCommand', 'WARNING: Editor does not support an indent level beyond 6.');
      return;
    }

    listItem.indent += 1;

    executor.logChanges([
      DocumentEdit(
        NodeChangeEvent(nodeId),
      )
    ]);
  }
}

class UnIndentListItemRequest implements EditRequest {
  UnIndentListItemRequest({
    required this.nodeId,
  });

  final String nodeId;
}

class UnIndentListItemCommand implements EditCommand {
  UnIndentListItemCommand({
    required this.nodeId,
  });

  final String nodeId;

  @override
  void execute(EditContext context, CommandExecutor executor) {
    final document = context.find<MutableDocument>(Editor.documentKey);
    final node = document.getNodeById(nodeId);
    final listItem = node as ListItemNode;
    if (listItem.indent > 0) {
      // TODO: figure out how node changes should work in terms of
      //       a DocumentEditorTransaction (#67)
      listItem.indent -= 1;

      executor.logChanges([
        DocumentEdit(
          NodeChangeEvent(nodeId),
        )
      ]);
    } else {
      executor.executeCommand(
        ConvertListItemToParagraphCommand(
          nodeId: nodeId,
        ),
      );
    }
  }
}

class ConvertListItemToParagraphRequest implements EditRequest {
  ConvertListItemToParagraphRequest({
    required this.nodeId,
    this.paragraphMetadata,
  });

  final String nodeId;
  final Map<String, dynamic>? paragraphMetadata;
}

class ConvertListItemToParagraphCommand implements EditCommand {
  ConvertListItemToParagraphCommand({
    required this.nodeId,
    this.paragraphMetadata,
  });

  final String nodeId;
  final Map<String, dynamic>? paragraphMetadata;

  @override
  void execute(EditContext context, CommandExecutor executor) {
    final document = context.find<MutableDocument>(Editor.documentKey);
    final node = document.getNodeById(nodeId);
    final listItem = node as ListItemNode;
    final newMetadata = Map<String, dynamic>.from(paragraphMetadata ?? {});
    if (newMetadata["blockType"] == listItemAttribution) {
      newMetadata["blockType"] = paragraphAttribution;
    }

    final newParagraphNode = ParagraphNode(
      id: listItem.id,
      text: listItem.text,
      metadata: newMetadata,
    );
    document.replaceNode(oldNode: listItem, newNode: newParagraphNode);

    executor.logChanges([
      DocumentEdit(
        NodeChangeEvent(listItem.id),
      )
    ]);
  }
}

class ConvertParagraphToListItemRequest implements EditRequest {
  ConvertParagraphToListItemRequest({
    required this.nodeId,
    required this.type,
  });

  final String nodeId;
  final ListItemType type;
}

class ConvertParagraphToListItemCommand implements EditCommand {
  ConvertParagraphToListItemCommand({
    required this.nodeId,
    required this.type,
  });

  final String nodeId;
  final ListItemType type;

  @override
  void execute(EditContext context, CommandExecutor executor) {
    final document = context.find<MutableDocument>(Editor.documentKey);
    final node = document.getNodeById(nodeId);
    final paragraphNode = node as ParagraphNode;

    final newListItemNode = ListItemNode(
      id: paragraphNode.id,
      itemType: type,
      text: paragraphNode.text,
    );
    document.replaceNode(oldNode: paragraphNode, newNode: newListItemNode);

    executor.logChanges([
      DocumentEdit(
        NodeChangeEvent(paragraphNode.id),
      )
    ]);
  }
}

class ChangeListItemTypeRequest implements EditRequest {
  ChangeListItemTypeRequest({
    required this.nodeId,
    required this.newType,
  });

  final String nodeId;
  final ListItemType newType;
}

class ChangeListItemTypeCommand implements EditCommand {
  ChangeListItemTypeCommand({
    required this.nodeId,
    required this.newType,
  });

  final String nodeId;
  final ListItemType newType;

  @override
  void execute(EditContext context, CommandExecutor executor) {
    final document = context.find<MutableDocument>(Editor.documentKey);
    final existingListItem = document.getNodeById(nodeId) as ListItemNode;

    final newListItemNode = ListItemNode(
      id: existingListItem.id,
      itemType: newType,
      text: existingListItem.text,
    );
    document.replaceNode(oldNode: existingListItem, newNode: newListItemNode);

    executor.logChanges([
      DocumentEdit(
        NodeChangeEvent(existingListItem.id),
      )
    ]);
  }
}

class SplitListItemRequest implements EditRequest {
  SplitListItemRequest({
    required this.nodeId,
    required this.splitPosition,
    required this.newNodeId,
  });

  final String nodeId;
  final TextPosition splitPosition;
  final String newNodeId;
}

class SplitListItemCommand implements EditCommand {
  SplitListItemCommand({
    required this.nodeId,
    required this.splitPosition,
    required this.newNodeId,
  });

  final String nodeId;
  final TextPosition splitPosition;
  final String newNodeId;

  @override
  void execute(EditContext context, CommandExecutor executor) {
    final document = context.find<MutableDocument>(Editor.documentKey);
    final composer = context.find<MutableDocumentComposer>(Editor.composerKey);

    final node = document.getNodeById(nodeId);
    final listItemNode = node as ListItemNode;
    final text = listItemNode.text;
    final startText = text.copyText(0, splitPosition.offset);
    final endText = splitPosition.offset < text.length ? text.copyText(splitPosition.offset) : AttributedText();
    _log.log('SplitListItemCommand', 'Splitting list item:');
    _log.log('SplitListItemCommand', ' - start text: "$startText"');
    _log.log('SplitListItemCommand', ' - end text: "$endText"');

    // Change the current node's content to just the text before the caret.
    _log.log('SplitListItemCommand', ' - changing the original list item text due to split');
    // TODO: figure out how node changes should work in terms of
    //       a DocumentEditorTransaction (#67)
    listItemNode.text = startText;

    // Create a new node that will follow the current node. Set its text
    // to the text that was removed from the current node.
    final newNode = listItemNode.type == ListItemType.ordered
        ? ListItemNode.ordered(
            id: newNodeId,
            text: endText,
            indent: listItemNode.indent,
          )
        : ListItemNode.unordered(
            id: newNodeId,
            text: endText,
            indent: listItemNode.indent,
          );

    // Insert the new node after the current node.
    _log.log('SplitListItemCommand', ' - inserting new node in document');
    document.insertNodeAfter(
      existingNode: node,
      newNode: newNode,
    );

    // Clear the composing region to avoid keeping a region pointing to the
    // node that was split.
    composer.setComposingRegion(null);

    _log.log('SplitListItemCommand', ' - inserted new node: ${newNode.id} after old one: ${node.id}');

    executor.logChanges([
      SplitListItemIntention.start(),
      DocumentEdit(
        NodeChangeEvent(nodeId),
      ),
      DocumentEdit(
        NodeInsertedEvent(newNodeId, document.getNodeIndexById(newNodeId)),
      ),
      SplitListItemIntention.end(),
    ]);
  }
}

class SplitListItemIntention extends Intention {
  SplitListItemIntention.start() : super.start();

  SplitListItemIntention.end() : super.end();
}

ExecutionInstruction tabToIndentListItem({
  required SuperEditorContext editContext,
  required KeyEvent keyEvent,
}) {
  if (keyEvent is! KeyDownEvent && keyEvent is! KeyRepeatEvent) {
    return ExecutionInstruction.continueExecution;
  }

  if (keyEvent.logicalKey != LogicalKeyboardKey.tab) {
    return ExecutionInstruction.continueExecution;
  }
  if (HardwareKeyboard.instance.isShiftPressed) {
    return ExecutionInstruction.continueExecution;
  }

  final wasIndented = editContext.commonOps.indentListItem();

  return wasIndented ? ExecutionInstruction.haltExecution : ExecutionInstruction.continueExecution;
}

ExecutionInstruction shiftTabToUnIndentListItem({
  required SuperEditorContext editContext,
  required KeyEvent keyEvent,
}) {
  if (keyEvent is! KeyDownEvent && keyEvent is! KeyRepeatEvent) {
    return ExecutionInstruction.continueExecution;
  }

  if (keyEvent.logicalKey != LogicalKeyboardKey.tab) {
    return ExecutionInstruction.continueExecution;
  }
  if (!HardwareKeyboard.instance.isShiftPressed) {
    return ExecutionInstruction.continueExecution;
  }

  final wasIndented = editContext.commonOps.unindentListItem();

  return wasIndented ? ExecutionInstruction.haltExecution : ExecutionInstruction.continueExecution;
}

ExecutionInstruction backspaceToUnIndentListItem({
  required SuperEditorContext editContext,
  required KeyEvent keyEvent,
}) {
  if (keyEvent is! KeyDownEvent && keyEvent is! KeyRepeatEvent) {
    return ExecutionInstruction.continueExecution;
  }

  if (keyEvent.logicalKey != LogicalKeyboardKey.backspace) {
    return ExecutionInstruction.continueExecution;
  }

  if (editContext.composer.selection == null) {
    return ExecutionInstruction.continueExecution;
  }
  if (!editContext.composer.selection!.isCollapsed) {
    return ExecutionInstruction.continueExecution;
  }

  final node = editContext.document.getNodeById(editContext.composer.selection!.extent.nodeId);
  if (node is! ListItemNode) {
    return ExecutionInstruction.continueExecution;
  }
  if ((editContext.composer.selection!.extent.nodePosition as TextPosition).offset > 0) {
    return ExecutionInstruction.continueExecution;
  }

  final wasIndented = editContext.commonOps.unindentListItem();

  return wasIndented ? ExecutionInstruction.haltExecution : ExecutionInstruction.continueExecution;
}

ExecutionInstruction splitListItemWhenEnterPressed({
  required SuperEditorContext editContext,
  required KeyEvent keyEvent,
}) {
  if (keyEvent is! KeyDownEvent && keyEvent is! KeyRepeatEvent) {
    return ExecutionInstruction.continueExecution;
  }

  if (keyEvent.logicalKey != LogicalKeyboardKey.enter) {
    return ExecutionInstruction.continueExecution;
  }

  final node = editContext.document.getNodeById(editContext.composer.selection!.extent.nodeId);
  if (node is! ListItemNode) {
    return ExecutionInstruction.continueExecution;
  }

  final didSplitListItem = editContext.commonOps.insertBlockLevelNewline();
  return didSplitListItem ? ExecutionInstruction.haltExecution : ExecutionInstruction.continueExecution;
}

/// Computes the ordinal value of an ordered list item.
///
/// Walks backwards counting the number of ordered list items above the [listItem] with the same indentation level.
///
/// The ordinal value starts at 1.
int computeListItemOrdinalValue(ListItemNode listItem, Document document) {
  if (listItem.type != ListItemType.ordered) {
    // Unordered list items do not have an ordinal value.
    return 0;
  }

  int ordinalValue = 1;
  DocumentNode? nodeAbove = document.getNodeBefore(listItem);
  while (nodeAbove != null && nodeAbove is ListItemNode && nodeAbove.indent >= listItem.indent) {
    if (nodeAbove.indent == listItem.indent) {
      if (nodeAbove.type != ListItemType.ordered) {
        // We found an unordered list item with the same indentation level as the ordered list item.
        // Other ordered list items above this one do not belong to the same list.
        break;
      }
      ordinalValue = ordinalValue + 1;
    }
    nodeAbove = document.getNodeBefore(nodeAbove);
  }

  return ordinalValue;
}<|MERGE_RESOLUTION|>--- conflicted
+++ resolved
@@ -129,21 +129,7 @@
 
     int? ordinalValue;
     if (node.type == ListItemType.ordered) {
-<<<<<<< HEAD
-      ordinalValue = node.startIndex ?? 1;
-      DocumentNode? nodeAbove = document.getNodeBefore(node);
-      while (nodeAbove != null &&
-          nodeAbove is ListItemNode &&
-          nodeAbove.type == ListItemType.ordered &&
-          nodeAbove.indent >= node.indent) {
-        if (nodeAbove.indent == node.indent) {
-          ordinalValue = ordinalValue! + 1;
-        }
-        nodeAbove = document.getNodeBefore(nodeAbove);
-      }
-=======
       ordinalValue = computeListItemOrdinalValue(node, document);
->>>>>>> 07439883
     }
 
     return switch (node.type) {
@@ -1226,7 +1212,7 @@
     return 0;
   }
 
-  int ordinalValue = 1;
+  int ordinalValue = listItem.startIndex ?? 1;
   DocumentNode? nodeAbove = document.getNodeBefore(listItem);
   while (nodeAbove != null && nodeAbove is ListItemNode && nodeAbove.indent >= listItem.indent) {
     if (nodeAbove.indent == listItem.indent) {
