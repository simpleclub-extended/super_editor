--- conflicted
+++ resolved
@@ -46,15 +46,10 @@
 
   // Marked as protected for extension methods and subclasses
   @protected
-<<<<<<< HEAD
-  final DocumentEditor editor;
-
-=======
   final Document document;
   // Marked as protected for extension methods and subclasses
   @protected
   final Editor editor;
->>>>>>> b77b359e
   // Marked as protected for extension methods and subclasses
   @protected
   final DocumentComposer composer;
@@ -1503,7 +1498,6 @@
     return inserted;
   }
 
-<<<<<<< HEAD
   // TODO: refactor to make prefix matching extensible (#68)
   bool convertParagraphByPatternMatching(String nodeId) {
     final node = editor.document.getNodeById(nodeId);
@@ -1841,8 +1835,6 @@
     );
   }
 
-=======
->>>>>>> b77b359e
   bool _insertCharacterInTextComposable(
     String character, {
     bool ignoreComposerAttributions = false,
