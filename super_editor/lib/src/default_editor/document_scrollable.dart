--- conflicted
+++ resolved
@@ -176,25 +176,6 @@
   /// is returned.
   ScrollPosition get _scrollPosition => _ancestorScrollPosition ?? _scrollController.position;
 
-<<<<<<< HEAD
-  ScrollableState? _findAncestorScrollable(BuildContext context) {
-    final ancestorScrollable = Scrollable.maybeOf(context);
-    if (ancestorScrollable == null) {
-      return null;
-    }
-
-    final direction = ancestorScrollable.axisDirection;
-    // If the direction is horizontal, then we are inside a widget like a TabBar
-    // or a horizontal ListView, so we can't use the ancestor scrollable
-    if (direction == AxisDirection.left || direction == AxisDirection.right) {
-      return null;
-    }
-
-    return ancestorScrollable;
-  }
-
-=======
->>>>>>> 67ce16f5
   @override
   Widget build(BuildContext context) {
     final ancestorScrollable = context.findAncestorScrollableWithVerticalScroll;
