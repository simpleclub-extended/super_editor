import 'dart:async';
import 'dart:math';

import 'package:flutter/foundation.dart';
import 'package:flutter/gestures.dart';
import 'package:flutter/services.dart';
import 'package:flutter/widgets.dart';
import 'package:super_editor/src/core/document.dart';
import 'package:super_editor/src/core/document_composer.dart';
import 'package:super_editor/src/core/document_layout.dart';
import 'package:super_editor/src/core/document_selection.dart';
import 'package:super_editor/src/core/editor.dart';
import 'package:super_editor/src/default_editor/box_component.dart';
import 'package:super_editor/src/default_editor/document_scrollable.dart';
import 'package:super_editor/src/default_editor/selection_upstream_downstream.dart';
import 'package:super_editor/src/default_editor/text_tools.dart';
import 'package:super_editor/src/document_operations/selection_operations.dart';
import 'package:super_editor/src/infrastructure/_logging.dart';
import 'package:super_editor/src/infrastructure/multi_tap_gesture.dart';

import '../infrastructure/document_gestures_interaction_overrides.dart';

/// Governs mouse gesture interaction with a document, such as scrolling
/// a document with a scroll wheel, tapping to place a caret, and
/// tap-and-dragging to create an expanded selection.
///
/// See also: super_editor's touch gesture support.

/// Document gesture interactor that's designed for mouse input, e.g.,
/// drag to select, and mouse wheel to scroll.
///
///  - selects content on single, double, and triple taps
///  - selects content on drag, after single, double, or triple tap
///  - scrolls with the mouse wheel
///  - sets the cursor style based on hovering over text and other
///    components
///  - automatically scrolls up or down when the user drags near
///    a boundary
///
/// Whenever a selection change caused by a [SelectionReason.userInteraction] happens,
/// [DocumentMouseInteractor] auto-scrolls the editor to make the selection region visible.
class DocumentMouseInteractor extends StatefulWidget {
  const DocumentMouseInteractor({
    Key? key,
    this.focusNode,
    required this.editor,
    required this.document,
    required this.getDocumentLayout,
    required this.selectionNotifier,
    required this.selectionChanges,
<<<<<<< HEAD
=======
    this.contentTapHandler,
>>>>>>> b77b359e
    required this.autoScroller,
    this.showDebugPaint = false,
    required this.child,
  }) : super(key: key);

  final FocusNode? focusNode;

  final Editor editor;
  final Document document;
  final DocumentLayoutResolver getDocumentLayout;
  final Stream<DocumentSelectionChange> selectionChanges;
<<<<<<< HEAD
  final ValueNotifier<DocumentSelection?> selectionNotifier;
=======
  final ValueListenable<DocumentSelection?> selectionNotifier;

  /// Optional handler that responds to taps on content, e.g., opening
  /// a link when the user taps on text with a link attribution.
  final ContentTapDelegate? contentTapHandler;
>>>>>>> b77b359e

  /// Auto-scrolling delegate.
  final AutoScrollController autoScroller;

  /// Paints some extra visual ornamentation to help with
  /// debugging, when `true`.
  final bool showDebugPaint;

  /// The document to display within this [DocumentMouseInteractor].
  final Widget child;

  @override
  State createState() => _DocumentMouseInteractorState();
}

class _DocumentMouseInteractorState extends State<DocumentMouseInteractor> with SingleTickerProviderStateMixin {
  final _documentWrapperKey = GlobalKey();

  late FocusNode _focusNode;

  DocumentSelection? _previousSelection;

  // Tracks user drag gestures for selection purposes.
  SelectionType _selectionType = SelectionType.position;
  Offset? _dragStartGlobal;
  Offset? _dragEndGlobal;
  bool _expandSelectionDuringDrag = false;

  /// Holds which kind of device started a pan gesture, e.g., a mouse or a trackpad.
  PointerDeviceKind? _panGestureDevice;

  late StreamSubscription<DocumentSelectionChange> _selectionSubscription;

  DocumentSelection? get _currentSelection => widget.selectionNotifier.value;

<<<<<<< HEAD
=======
  final _mouseCursor = ValueNotifier<MouseCursor>(SystemMouseCursors.text);
  Offset? _lastHoverOffset;

>>>>>>> b77b359e
  @override
  void initState() {
    super.initState();
    _focusNode = widget.focusNode ?? FocusNode();
    _selectionSubscription = widget.selectionChanges.listen(_onSelectionChange);
<<<<<<< HEAD
    widget.autoScroller.addListener(_updateDragSelection);

    startSyncingSelectionWithFocus(
      focusNode: _focusNode,
      getDocumentLayout: widget.getDocumentLayout,
      selection: widget.selectionNotifier,
    );
=======
    _previousSelection = widget.selectionNotifier.value;
    widget.autoScroller
      ..addListener(_updateDragSelection)
      ..addListener(_updateMouseCursorAtLatestOffset);
    widget.contentTapHandler?.addListener(_updateMouseCursorAtLatestOffset);
>>>>>>> b77b359e
  }

  @override
  void didUpdateWidget(DocumentMouseInteractor oldWidget) {
    super.didUpdateWidget(oldWidget);
    if (widget.focusNode != oldWidget.focusNode) {
      _focusNode = widget.focusNode ?? FocusNode();
    }
<<<<<<< HEAD
    if (widget.selectionChanges != oldWidget.selectionChanges) {
      _selectionSubscription.cancel();
      _selectionSubscription = widget.selectionChanges.listen(_onSelectionChange);
    }
    if (widget.selectionNotifier != oldWidget.selectionNotifier) {
      onDocumentSelectionNotifierReplaced(widget.selectionNotifier);
=======
    if (widget.selectionNotifier != oldWidget.selectionNotifier) {
      _previousSelection = widget.selectionNotifier.value;
    }
    if (widget.selectionChanges != oldWidget.selectionChanges) {
      _selectionSubscription.cancel();
      _selectionSubscription = widget.selectionChanges.listen(_onSelectionChange);
>>>>>>> b77b359e
    }
    if (widget.autoScroller != oldWidget.autoScroller) {
      oldWidget.autoScroller
        ..removeListener(_updateDragSelection)
        ..removeListener(_updateMouseCursorAtLatestOffset);
      widget.autoScroller
        ..addListener(_updateDragSelection)
        ..addListener(_updateMouseCursorAtLatestOffset);
    }
    if (widget.contentTapHandler != oldWidget.contentTapHandler) {
      oldWidget.contentTapHandler?.removeListener(_updateMouseCursorAtLatestOffset);
      widget.contentTapHandler?.addListener(_updateMouseCursorAtLatestOffset);
    }
  }

  @override
  void dispose() {
    widget.contentTapHandler?.removeListener(_updateMouseCursorAtLatestOffset);
    if (widget.focusNode == null) {
      _focusNode.dispose();
    }
    _selectionSubscription.cancel();
<<<<<<< HEAD
    widget.autoScroller.removeListener(_updateDragSelection);
    stopSyncingSelectionWithFocus();
=======
    widget.autoScroller
      ..removeListener(_updateDragSelection)
      ..removeListener(_updateMouseCursorAtLatestOffset);
>>>>>>> b77b359e
    super.dispose();
  }

  /// Returns the layout for the current document, which answers questions
  /// about the locations and sizes of visual components within the layout.
  DocumentLayout get _docLayout => widget.getDocumentLayout();

  Offset _getDocOffsetFromGlobalOffset(Offset globalOffset) {
    return _docLayout.getDocumentOffsetFromAncestorOffset(globalOffset);
  }

  bool get _isShiftPressed =>
      (RawKeyboard.instance.keysPressed.contains(LogicalKeyboardKey.shiftLeft) ||
          RawKeyboard.instance.keysPressed.contains(LogicalKeyboardKey.shiftRight) ||
          RawKeyboard.instance.keysPressed.contains(LogicalKeyboardKey.shift)) &&
      // TODO: this condition doesn't belong here. Move it to where it applies
      _currentSelection != null;

  void _onSelectionChange(DocumentSelectionChange selectionChange) {
<<<<<<< HEAD
=======
    if (!mounted) {
      return;
    }

>>>>>>> b77b359e
    if (selectionChange.reason != SelectionReason.userInteraction) {
      // The selection changed, but it isn't caused by an user interaction.
      // We don't want auto-scroll.
      return;
    }
<<<<<<< HEAD
    if (mounted) {
      // Use a post-frame callback to "ensure selection extent is visible"
      // so that any pending visual document changes can happen before
      // attempting to calculate the visual position of the selection extent.
      WidgetsBinding.instance.addPostFrameCallback((timeStamp) {
        editorGesturesLog.finer("Ensuring selection extent is visible because the doc selection changed");

        final globalExtentRect = _getSelectionExtentAsGlobalRect();
        if (globalExtentRect != null) {
          widget.autoScroller.ensureGlobalRectIsVisible(globalExtentRect);
        }
      });
=======
    if (selectionChange.selection == _previousSelection) {
      // The selection hasn't actually changed. We don't want to auto-scroll.
      return;
>>>>>>> b77b359e
    }
    _previousSelection = selectionChange.selection;

    final selection = widget.selectionNotifier.value;
    if (selection == null) {
      return;
    }

    final node = widget.document.getNodeById(selection.extent.nodeId);
    if (node is BlockNode) {
      // We don't want auto-scroll block components.
      return;
    }

    // Use a post-frame callback to "ensure selection extent is visible"
    // so that any pending visual document changes can happen before
    // attempting to calculate the visual position of the selection extent.
    WidgetsBinding.instance.addPostFrameCallback((timeStamp) {
      if (!mounted) {
        return;
      }

      editorGesturesLog.finer("Ensuring selection extent is visible because the doc selection changed");

      final globalExtentRect = _getSelectionExtentAsGlobalRect();
      if (globalExtentRect != null) {
        widget.autoScroller.ensureGlobalRectIsVisible(globalExtentRect);
      }
    });
  }

  Rect? _getSelectionExtentAsGlobalRect() {
    final selection = _currentSelection;
    if (selection == null) {
      return null;
    }

    // The reason that a Rect is used instead of an Offset is
    // because things like Images and Horizontal Rules don't have
    // a clear selection offset. They are either entirely selected,
    // or not selected at all.
    final selectionExtentRectInDoc = _docLayout.getRectForPosition(
      selection.extent,
    );
    if (selectionExtentRectInDoc == null) {
      editorGesturesLog.warning(
          "Tried to ensure that position ${selection.extent} is visible on screen but no bounding box was returned for that position.");
      return null;
    }

    final globalTopLeft = _docLayout.getGlobalOffsetFromDocumentOffset(selectionExtentRectInDoc.topLeft);
    return Rect.fromLTWH(
        globalTopLeft.dx, globalTopLeft.dy, selectionExtentRectInDoc.width, selectionExtentRectInDoc.height);
  }

  void _onTapUp(TapUpDetails details) {
    editorGesturesLog.info("Tap up on document");
    final docOffset = _getDocOffsetFromGlobalOffset(details.globalPosition);
    editorGesturesLog.fine(" - document offset: $docOffset");
    final docPosition = _docLayout.getDocumentPositionNearestToOffset(docOffset);
    editorGesturesLog.fine(" - tapped document position: $docPosition");

    _focusNode.requestFocus();

    if (docPosition == null) {
      editorGesturesLog.fine("No document content at ${details.globalPosition}.");
      _clearSelection();
      return;
    }

    if (widget.contentTapHandler != null) {
      final result = widget.contentTapHandler!.onTap(docPosition);
      if (result == TapHandlingInstruction.halt) {
        // The custom tap handler doesn't want us to react at all
        // to the tap.
        return;
      }
    }

    final tappedComponent = _docLayout.getComponentByNodeId(docPosition.nodeId)!;
    final expandSelection = _isShiftPressed && _currentSelection != null;

    if (!tappedComponent.isVisualSelectionSupported()) {
      _moveToNearestSelectableComponent(
        docPosition.nodeId,
        tappedComponent,
        expandSelection: expandSelection,
      );
      return;
    }

    if (expandSelection) {
      // The user tapped while pressing shift and there's an existing
      // selection. Move the extent of the selection to where the user tapped.
<<<<<<< HEAD
      widget.selectionNotifier.value = _currentSelection!.copyWith(
        extent: docPosition,
      );
=======
      widget.editor.execute([
        ChangeSelectionRequest(
          _currentSelection!.copyWith(
            extent: docPosition,
          ),
          SelectionChangeType.expandSelection,
          SelectionReason.userInteraction,
        ),
      ]);
>>>>>>> b77b359e
    } else {
      // Place the document selection at the location where the
      // user tapped.
      _selectionType = SelectionType.position;
      _selectPosition(docPosition);
    }
  }

  void _onDoubleTapDown(TapDownDetails details) {
    editorGesturesLog.info("Double tap down on document");
    final docOffset = _getDocOffsetFromGlobalOffset(details.globalPosition);
    editorGesturesLog.fine(" - document offset: $docOffset");
    final docPosition = _docLayout.getDocumentPositionNearestToOffset(docOffset);
    editorGesturesLog.fine(" - tapped document position: $docPosition");

    if (docPosition != null && widget.contentTapHandler != null) {
      final result = widget.contentTapHandler!.onDoubleTap(docPosition);
      if (result == TapHandlingInstruction.halt) {
        // The custom tap handler doesn't want us to react at all
        // to the tap.
        return;
      }
    }

    if (docPosition != null) {
      final tappedComponent = _docLayout.getComponentByNodeId(docPosition.nodeId)!;
      if (!tappedComponent.isVisualSelectionSupported()) {
        return;
      }
    }

    _selectionType = SelectionType.word;
    _clearSelection();

    if (docPosition != null) {
      bool didSelectContent = _selectWordAt(
        docPosition: docPosition,
        docLayout: _docLayout,
      );

      if (!didSelectContent) {
        didSelectContent = _selectBlockAt(docPosition);
      }

      if (!didSelectContent) {
        // Place the document selection at the location where the
        // user tapped.
        _selectPosition(docPosition);
      }
    }

    _focusNode.requestFocus();
  }

  bool _selectWordAt({
    required DocumentPosition docPosition,
    required DocumentLayout docLayout,
  }) {
    final newSelection = getWordSelection(docPosition: docPosition, docLayout: docLayout);
    if (newSelection != null) {
<<<<<<< HEAD
      widget.selectionNotifier.value = newSelection;
=======
      widget.editor.execute([
        ChangeSelectionRequest(
          newSelection,
          SelectionChangeType.expandSelection,
          SelectionReason.userInteraction,
        ),
      ]);
>>>>>>> b77b359e
      return true;
    } else {
      return false;
    }
  }

  bool _selectBlockAt(DocumentPosition position) {
    if (position.nodePosition is! UpstreamDownstreamNodePosition) {
      return false;
    }

<<<<<<< HEAD
    widget.selectionNotifier.value = DocumentSelection(
      base: DocumentPosition(
        nodeId: position.nodeId,
        nodePosition: const UpstreamDownstreamNodePosition.upstream(),
      ),
      extent: DocumentPosition(
        nodeId: position.nodeId,
        nodePosition: const UpstreamDownstreamNodePosition.downstream(),
=======
    widget.editor.execute([
      ChangeSelectionRequest(
        DocumentSelection(
          base: DocumentPosition(
            nodeId: position.nodeId,
            nodePosition: const UpstreamDownstreamNodePosition.upstream(),
          ),
          extent: DocumentPosition(
            nodeId: position.nodeId,
            nodePosition: const UpstreamDownstreamNodePosition.downstream(),
          ),
        ),
        SelectionChangeType.place,
        SelectionReason.userInteraction,
>>>>>>> b77b359e
      ),
    ]);

    return true;
  }

  void _onDoubleTap() {
    editorGesturesLog.info("Double tap up on document");
    _selectionType = SelectionType.position;
  }

  void _onTripleTapDown(TapDownDetails details) {
    editorGesturesLog.info("Triple down down on document");
    final docOffset = _getDocOffsetFromGlobalOffset(details.globalPosition);
    editorGesturesLog.fine(" - document offset: $docOffset");
    final docPosition = _docLayout.getDocumentPositionNearestToOffset(docOffset);
    editorGesturesLog.fine(" - tapped document position: $docPosition");

    if (docPosition != null && widget.contentTapHandler != null) {
      final result = widget.contentTapHandler!.onTripleTap(docPosition);
      if (result == TapHandlingInstruction.halt) {
        // The custom tap handler doesn't want us to react at all
        // to the tap.
        return;
      }
    }

    if (docPosition != null) {
      final tappedComponent = _docLayout.getComponentByNodeId(docPosition.nodeId)!;
      if (!tappedComponent.isVisualSelectionSupported()) {
        return;
      }
    }

    _selectionType = SelectionType.paragraph;
    _clearSelection();

    if (docPosition != null) {
      final didSelectParagraph = _selectParagraphAt(
        docPosition: docPosition,
        docLayout: _docLayout,
      );
      if (!didSelectParagraph) {
        // Place the document selection at the location where the
        // user tapped.
        _selectPosition(docPosition);
      }
    }

    _focusNode.requestFocus();
  }

  bool _selectParagraphAt({
    required DocumentPosition docPosition,
    required DocumentLayout docLayout,
  }) {
    final newSelection = getParagraphSelection(docPosition: docPosition, docLayout: docLayout);
    if (newSelection != null) {
<<<<<<< HEAD
      widget.selectionNotifier.value = newSelection;
=======
      widget.editor.execute([
        ChangeSelectionRequest(
          newSelection,
          SelectionChangeType.expandSelection,
          SelectionReason.userInteraction,
        ),
      ]);
>>>>>>> b77b359e
      return true;
    } else {
      return false;
    }
  }

  void _onTripleTap() {
    editorGesturesLog.info("Triple tap up on document");
    _selectionType = SelectionType.position;
  }

  void _selectPosition(DocumentPosition position) {
    editorGesturesLog.fine("Setting document selection to $position");
<<<<<<< HEAD
    widget.selectionNotifier.value = DocumentSelection.collapsed(
      position: position,
    );
=======
    widget.editor.execute([
      ChangeSelectionRequest(
        DocumentSelection.collapsed(
          position: position,
        ),
        SelectionChangeType.place,
        SelectionReason.userInteraction,
      ),
    ]);
>>>>>>> b77b359e
  }

  void _onPanStart(DragStartDetails details) {
    editorGesturesLog.info("Pan start on document, global offset: ${details.globalPosition}, device: ${details.kind}");

    _panGestureDevice = details.kind;

    if (_panGestureDevice == PointerDeviceKind.trackpad) {
      // After flutter 3.3, dragging with two fingers on a trackpad triggers a pan gesture.
      // This gesture should scroll the document and keep the selection unchanged.
      return;
    }

    _dragStartGlobal = details.globalPosition;

    widget.autoScroller.enableAutoScrolling();

    if (_isShiftPressed) {
      _expandSelectionDuringDrag = true;
    }

    if (!_isShiftPressed) {
      // Only clear the selection if the user isn't pressing shift. Shift is
      // used to expand the current selection, not replace it.
      editorGesturesLog.fine("Shift isn't pressed. Clearing any existing selection before panning.");
      _clearSelection();
    }

    _focusNode.requestFocus();
  }

  void _onPanUpdate(DragUpdateDetails details) {
    editorGesturesLog
        .info("Pan update on document, global offset: ${details.globalPosition}, device: $_panGestureDevice");

    if (_panGestureDevice == PointerDeviceKind.trackpad) {
      // The user dragged using two fingers on a trackpad.
      // Scroll the document and keep the selection unchanged.
      // We multiply by -1 because the scroll should be in the opposite
      // direction of the drag, e.g., dragging up on a trackpad scrolls
      // the document to downstream direction.
      _scrollVertically(details.delta.dy * -1);
      return;
    }

    setState(() {
      _dragEndGlobal = details.globalPosition;

      _updateDragSelection();

      widget.autoScroller.setGlobalAutoScrollRegion(
        Rect.fromLTWH(_dragEndGlobal!.dx, _dragEndGlobal!.dy, 1, 1),
      );
    });
  }

  void _onPanEnd(DragEndDetails details) {
    editorGesturesLog.info("Pan end on document, device: $_panGestureDevice");

    if (_panGestureDevice == PointerDeviceKind.trackpad) {
      // The user ended a pan gesture with two fingers on a trackpad.
      // We already scrolled the document.
      widget.autoScroller.goBallistic(-details.velocity.pixelsPerSecond.dy);
      return;
    }
    _onDragEnd();
  }

  void _onPanCancel() {
    editorGesturesLog.info("Pan cancel on document");
    _onDragEnd();
  }

  void _onDragEnd() {
    setState(() {
      _dragStartGlobal = null;
      _dragEndGlobal = null;
      _expandSelectionDuringDrag = false;
    });

    widget.autoScroller.disableAutoScrolling();
  }

  /// Scrolls the document vertically by [delta] pixels.
  void _scrollVertically(double delta) {
    widget.autoScroller.jumpBy(delta);
    _updateDragSelection();
  }

  /// We prevent SingleChildScrollView from processing mouse events because
  /// it scrolls by drag by default, which we don't want. However, we do
  /// still want mouse scrolling. This method re-implements a primitive
  /// form of mouse scrolling.
  void _scrollOnMouseWheel(PointerSignalEvent event) {
    if (event is PointerScrollEvent) {
      _scrollVertically(event.scrollDelta.dy);
    }
  }

  /// Beginning with Flutter 3.3.3, we are responsible for starting and
  /// stopping scroll momentum. This method cancels any scroll momentum
  /// in our scroll controller.
  void _cancelScrollMomentum() {
    widget.autoScroller.goIdle();
  }

  void _updateDragSelection() {
    if (_dragEndGlobal == null) {
      // User isn't dragging. No need to update drag selection.
      return;
    }

    final dragStartInDoc =
        _getDocOffsetFromGlobalOffset(_dragStartGlobal!) + Offset(0, widget.autoScroller.deltaWhileAutoScrolling);
    final dragEndInDoc = _getDocOffsetFromGlobalOffset(_dragEndGlobal!);
    editorGesturesLog.finest(
      '''
Updating drag selection:
 - drag start in doc: $dragStartInDoc
 - drag end in doc: $dragEndInDoc''',
    );

    _selectRegion(
      documentLayout: _docLayout,
      baseOffsetInDocument: dragStartInDoc,
      extentOffsetInDocument: dragEndInDoc,
      selectionType: _selectionType,
      expandSelection: _expandSelectionDuringDrag,
    );

    if (widget.showDebugPaint) {
      setState(() {
        // Repaint the debug UI.
      });
    }
  }

  void _selectRegion({
    required DocumentLayout documentLayout,
    required Offset baseOffsetInDocument,
    required Offset extentOffsetInDocument,
    required SelectionType selectionType,
    bool expandSelection = false,
  }) {
    editorGesturesLog.info("Selecting region with selection mode: $selectionType");
    DocumentSelection? selection = documentLayout.getDocumentSelectionInRegion(
      baseOffsetInDocument,
      extentOffsetInDocument,
    );
    DocumentPosition? basePosition = selection?.base;
    DocumentPosition? extentPosition = selection?.extent;
    editorGesturesLog.fine(" - base: $basePosition, extent: $extentPosition");

    if (basePosition == null || extentPosition == null) {
      _clearSelection();
      return;
    }

    if (selectionType == SelectionType.paragraph) {
      final baseParagraphSelection = getParagraphSelection(
        docPosition: basePosition,
        docLayout: documentLayout,
      );
      if (baseParagraphSelection == null) {
        _clearSelection();
        return;
      }
      basePosition = baseOffsetInDocument.dy < extentOffsetInDocument.dy
          ? baseParagraphSelection.base
          : baseParagraphSelection.extent;

      final extentParagraphSelection = getParagraphSelection(
        docPosition: extentPosition,
        docLayout: documentLayout,
      );
      if (extentParagraphSelection == null) {
        _clearSelection();
        return;
      }
      extentPosition = baseOffsetInDocument.dy < extentOffsetInDocument.dy
          ? extentParagraphSelection.extent
          : extentParagraphSelection.base;
    } else if (selectionType == SelectionType.word) {
      final baseWordSelection = getWordSelection(
        docPosition: basePosition,
        docLayout: documentLayout,
      );
      if (baseWordSelection == null) {
        _clearSelection();
        return;
      }
      basePosition = baseWordSelection.base;

      final extentWordSelection = getWordSelection(
        docPosition: extentPosition,
        docLayout: documentLayout,
      );
      if (extentWordSelection == null) {
        _clearSelection();
        return;
      }
      extentPosition = extentWordSelection.extent;
    }

<<<<<<< HEAD
    widget.selectionNotifier.value = DocumentSelection(
      // If desired, expand the selection instead of replacing it.
      base: expandSelection ? _currentSelection?.base ?? basePosition : basePosition,
      extent: extentPosition,
    );
=======
    widget.editor.execute([
      ChangeSelectionRequest(
        DocumentSelection(
          // If desired, expand the selection instead of replacing it.
          base: expandSelection ? _currentSelection?.base ?? basePosition : basePosition,
          extent: extentPosition,
        ),
        SelectionChangeType.expandSelection,
        SelectionReason.userInteraction,
      ),
    ]);

>>>>>>> b77b359e
    editorGesturesLog.fine("Selected region: $_currentSelection");
  }

  void _clearSelection() {
    editorGesturesLog.fine("Clearing document selection");
<<<<<<< HEAD
    widget.selectionNotifier.value = null;
=======
    widget.editor.execute([
      const ClearSelectionRequest(),
    ]);
>>>>>>> b77b359e
  }

  void _moveToNearestSelectableComponent(
    String nodeId,
    DocumentComponent component, {
    bool expandSelection = false,
  }) {
    moveSelectionToNearestSelectableNode(
      editor: widget.editor,
      document: widget.document,
      documentLayoutResolver: widget.getDocumentLayout,
<<<<<<< HEAD
      selection: widget.selectionNotifier,
=======
      currentSelection: widget.selectionNotifier.value,
>>>>>>> b77b359e
      startingNode: widget.document.getNodeById(nodeId)!,
      expand: expandSelection,
    );

    if (!expandSelection) {
      _selectionType = SelectionType.position;
    }
  }

  void _onMouseMove(PointerHoverEvent event) {
    _cancelScrollMomentum();
    _updateMouseCursor(event.position);
    _lastHoverOffset = event.position;
  }

  void _updateMouseCursorAtLatestOffset() {
    if (_lastHoverOffset == null) {
      return;
    }
    _updateMouseCursor(_lastHoverOffset!);
  }

  void _updateMouseCursor(Offset globalPosition) {
    final docOffset = _getDocOffsetFromGlobalOffset(globalPosition);
    final docPosition = _docLayout.getDocumentPositionNearestToOffset(docOffset);
    if (docPosition == null) {
      _mouseCursor.value = SystemMouseCursors.text;
      return;
    }

    final cursorForContent = widget.contentTapHandler?.mouseCursorForContentHover(docPosition);
    _mouseCursor.value = cursorForContent ?? SystemMouseCursors.text;
  }

  @override
  Widget build(BuildContext context) {
    return Listener(
      onPointerSignal: _scrollOnMouseWheel,
      onPointerHover: _onMouseMove,
      onPointerDown: (event) => _cancelScrollMomentum(),
      onPointerPanZoomStart: (event) => _cancelScrollMomentum(),
      child: _buildCursorStyle(
        child: _buildGestureInput(
          child: _buildDocumentContainer(
            document: widget.child,
          ),
        ),
      ),
    );
  }

  Widget _buildCursorStyle({
    required Widget child,
  }) {
    return ValueListenableBuilder(
      valueListenable: _mouseCursor,
      builder: (context, value, child) {
        return MouseRegion(
          cursor: _mouseCursor.value,
          onExit: (_) => _lastHoverOffset = null,
          child: child,
        );
      },
      child: child,
    );
  }

  Widget _buildGestureInput({
    required Widget child,
  }) {
    final gestureSettings = MediaQuery.maybeOf(context)?.gestureSettings;
    return RawGestureDetector(
      behavior: HitTestBehavior.translucent,
      gestures: <Type, GestureRecognizerFactory>{
        TapSequenceGestureRecognizer: GestureRecognizerFactoryWithHandlers<TapSequenceGestureRecognizer>(
          () => TapSequenceGestureRecognizer(),
          (TapSequenceGestureRecognizer recognizer) {
            recognizer
              ..onTapUp = _onTapUp
              ..onDoubleTapDown = _onDoubleTapDown
              ..onDoubleTap = _onDoubleTap
              ..onTripleTapDown = _onTripleTapDown
              ..onTripleTap = _onTripleTap
              ..gestureSettings = gestureSettings;
          },
        ),
        PanGestureRecognizer: GestureRecognizerFactoryWithHandlers<PanGestureRecognizer>(
          () => PanGestureRecognizer(),
          (PanGestureRecognizer recognizer) {
            recognizer
              ..onStart = _onPanStart
              ..onUpdate = _onPanUpdate
              ..onEnd = _onPanEnd
              ..onCancel = _onPanCancel
              ..gestureSettings = gestureSettings;
          },
        ),
      },
      child: child,
    );
  }

  Widget _buildDocumentContainer({
    required Widget document,
  }) {
    return Align(
      alignment: Alignment.topCenter,
      child: Stack(
        children: [
          SizedBox(
            key: _documentWrapperKey,
            child: document,
          ),
          if (widget.showDebugPaint) //
            ..._buildDebugPaintInDocSpace(),
        ],
      ),
    );
  }

  List<Widget> _buildDebugPaintInDocSpace() {
    final dragStartInDoc = _dragStartGlobal != null
        ? _getDocOffsetFromGlobalOffset(_dragStartGlobal!) + Offset(0, widget.autoScroller.deltaWhileAutoScrolling)
        : null;
    final dragEndInDoc = _dragEndGlobal != null ? _getDocOffsetFromGlobalOffset(_dragEndGlobal!) : null;

    return [
      if (dragStartInDoc != null)
        Positioned(
          left: dragStartInDoc.dx,
          top: dragStartInDoc.dy,
          child: FractionalTranslation(
            translation: const Offset(-0.5, -0.5),
            child: Container(
              width: 16,
              height: 16,
              decoration: const BoxDecoration(
                shape: BoxShape.circle,
                color: Color(0xFF0088FF),
              ),
            ),
          ),
        ),
      if (dragEndInDoc != null)
        Positioned(
          left: dragEndInDoc.dx,
          top: dragEndInDoc.dy,
          child: FractionalTranslation(
            translation: const Offset(-0.5, -0.5),
            child: Container(
              width: 16,
              height: 16,
              decoration: const BoxDecoration(
                shape: BoxShape.circle,
                color: Color(0xFF0088FF),
              ),
            ),
          ),
        ),
      if (dragStartInDoc != null && dragEndInDoc != null)
        Positioned(
          left: min(dragStartInDoc.dx, dragEndInDoc.dx),
          top: min(dragStartInDoc.dy, dragEndInDoc.dy),
          width: (dragEndInDoc.dx - dragStartInDoc.dx).abs(),
          height: (dragEndInDoc.dy - dragStartInDoc.dy).abs(),
          child: DecoratedBox(
            decoration: BoxDecoration(
              border: Border.all(color: const Color(0xFF0088FF), width: 3),
            ),
          ),
        ),
    ];
  }
}

/// Paints a rectangle border around the given `selectionRect`.
class DragRectanglePainter extends CustomPainter {
  DragRectanglePainter({
    this.selectionRect,
    Listenable? repaint,
  }) : super(repaint: repaint);

  final Rect? selectionRect;
  final Paint _selectionPaint = Paint()
    ..color = const Color(0xFFFF0000)
    ..style = PaintingStyle.stroke;

  @override
  void paint(Canvas canvas, Size size) {
    if (selectionRect != null) {
      canvas.drawRect(selectionRect!, _selectionPaint);
    }
  }

  @override
  bool shouldRepaint(DragRectanglePainter oldDelegate) {
    return oldDelegate.selectionRect != selectionRect;
  }
}<|MERGE_RESOLUTION|>--- conflicted
+++ resolved
@@ -48,10 +48,7 @@
     required this.getDocumentLayout,
     required this.selectionNotifier,
     required this.selectionChanges,
-<<<<<<< HEAD
-=======
     this.contentTapHandler,
->>>>>>> b77b359e
     required this.autoScroller,
     this.showDebugPaint = false,
     required this.child,
@@ -63,15 +60,11 @@
   final Document document;
   final DocumentLayoutResolver getDocumentLayout;
   final Stream<DocumentSelectionChange> selectionChanges;
-<<<<<<< HEAD
-  final ValueNotifier<DocumentSelection?> selectionNotifier;
-=======
   final ValueListenable<DocumentSelection?> selectionNotifier;
 
   /// Optional handler that responds to taps on content, e.g., opening
   /// a link when the user taps on text with a link attribution.
   final ContentTapDelegate? contentTapHandler;
->>>>>>> b77b359e
 
   /// Auto-scrolling delegate.
   final AutoScrollController autoScroller;
@@ -107,32 +100,19 @@
 
   DocumentSelection? get _currentSelection => widget.selectionNotifier.value;
 
-<<<<<<< HEAD
-=======
   final _mouseCursor = ValueNotifier<MouseCursor>(SystemMouseCursors.text);
   Offset? _lastHoverOffset;
 
->>>>>>> b77b359e
   @override
   void initState() {
     super.initState();
     _focusNode = widget.focusNode ?? FocusNode();
     _selectionSubscription = widget.selectionChanges.listen(_onSelectionChange);
-<<<<<<< HEAD
-    widget.autoScroller.addListener(_updateDragSelection);
-
-    startSyncingSelectionWithFocus(
-      focusNode: _focusNode,
-      getDocumentLayout: widget.getDocumentLayout,
-      selection: widget.selectionNotifier,
-    );
-=======
     _previousSelection = widget.selectionNotifier.value;
     widget.autoScroller
       ..addListener(_updateDragSelection)
       ..addListener(_updateMouseCursorAtLatestOffset);
     widget.contentTapHandler?.addListener(_updateMouseCursorAtLatestOffset);
->>>>>>> b77b359e
   }
 
   @override
@@ -141,21 +121,12 @@
     if (widget.focusNode != oldWidget.focusNode) {
       _focusNode = widget.focusNode ?? FocusNode();
     }
-<<<<<<< HEAD
+    if (widget.selectionNotifier != oldWidget.selectionNotifier) {
+      _previousSelection = widget.selectionNotifier.value;
+    }
     if (widget.selectionChanges != oldWidget.selectionChanges) {
       _selectionSubscription.cancel();
       _selectionSubscription = widget.selectionChanges.listen(_onSelectionChange);
-    }
-    if (widget.selectionNotifier != oldWidget.selectionNotifier) {
-      onDocumentSelectionNotifierReplaced(widget.selectionNotifier);
-=======
-    if (widget.selectionNotifier != oldWidget.selectionNotifier) {
-      _previousSelection = widget.selectionNotifier.value;
-    }
-    if (widget.selectionChanges != oldWidget.selectionChanges) {
-      _selectionSubscription.cancel();
-      _selectionSubscription = widget.selectionChanges.listen(_onSelectionChange);
->>>>>>> b77b359e
     }
     if (widget.autoScroller != oldWidget.autoScroller) {
       oldWidget.autoScroller
@@ -178,14 +149,9 @@
       _focusNode.dispose();
     }
     _selectionSubscription.cancel();
-<<<<<<< HEAD
-    widget.autoScroller.removeListener(_updateDragSelection);
-    stopSyncingSelectionWithFocus();
-=======
     widget.autoScroller
       ..removeListener(_updateDragSelection)
       ..removeListener(_updateMouseCursorAtLatestOffset);
->>>>>>> b77b359e
     super.dispose();
   }
 
@@ -205,36 +171,18 @@
       _currentSelection != null;
 
   void _onSelectionChange(DocumentSelectionChange selectionChange) {
-<<<<<<< HEAD
-=======
     if (!mounted) {
       return;
     }
 
->>>>>>> b77b359e
     if (selectionChange.reason != SelectionReason.userInteraction) {
       // The selection changed, but it isn't caused by an user interaction.
       // We don't want auto-scroll.
       return;
     }
-<<<<<<< HEAD
-    if (mounted) {
-      // Use a post-frame callback to "ensure selection extent is visible"
-      // so that any pending visual document changes can happen before
-      // attempting to calculate the visual position of the selection extent.
-      WidgetsBinding.instance.addPostFrameCallback((timeStamp) {
-        editorGesturesLog.finer("Ensuring selection extent is visible because the doc selection changed");
-
-        final globalExtentRect = _getSelectionExtentAsGlobalRect();
-        if (globalExtentRect != null) {
-          widget.autoScroller.ensureGlobalRectIsVisible(globalExtentRect);
-        }
-      });
-=======
     if (selectionChange.selection == _previousSelection) {
       // The selection hasn't actually changed. We don't want to auto-scroll.
       return;
->>>>>>> b77b359e
     }
     _previousSelection = selectionChange.selection;
 
@@ -329,11 +277,6 @@
     if (expandSelection) {
       // The user tapped while pressing shift and there's an existing
       // selection. Move the extent of the selection to where the user tapped.
-<<<<<<< HEAD
-      widget.selectionNotifier.value = _currentSelection!.copyWith(
-        extent: docPosition,
-      );
-=======
       widget.editor.execute([
         ChangeSelectionRequest(
           _currentSelection!.copyWith(
@@ -343,7 +286,6 @@
           SelectionReason.userInteraction,
         ),
       ]);
->>>>>>> b77b359e
     } else {
       // Place the document selection at the location where the
       // user tapped.
@@ -404,9 +346,6 @@
   }) {
     final newSelection = getWordSelection(docPosition: docPosition, docLayout: docLayout);
     if (newSelection != null) {
-<<<<<<< HEAD
-      widget.selectionNotifier.value = newSelection;
-=======
       widget.editor.execute([
         ChangeSelectionRequest(
           newSelection,
@@ -414,7 +353,6 @@
           SelectionReason.userInteraction,
         ),
       ]);
->>>>>>> b77b359e
       return true;
     } else {
       return false;
@@ -426,16 +364,6 @@
       return false;
     }
 
-<<<<<<< HEAD
-    widget.selectionNotifier.value = DocumentSelection(
-      base: DocumentPosition(
-        nodeId: position.nodeId,
-        nodePosition: const UpstreamDownstreamNodePosition.upstream(),
-      ),
-      extent: DocumentPosition(
-        nodeId: position.nodeId,
-        nodePosition: const UpstreamDownstreamNodePosition.downstream(),
-=======
     widget.editor.execute([
       ChangeSelectionRequest(
         DocumentSelection(
@@ -450,7 +378,6 @@
         ),
         SelectionChangeType.place,
         SelectionReason.userInteraction,
->>>>>>> b77b359e
       ),
     ]);
 
@@ -509,9 +436,6 @@
   }) {
     final newSelection = getParagraphSelection(docPosition: docPosition, docLayout: docLayout);
     if (newSelection != null) {
-<<<<<<< HEAD
-      widget.selectionNotifier.value = newSelection;
-=======
       widget.editor.execute([
         ChangeSelectionRequest(
           newSelection,
@@ -519,7 +443,6 @@
           SelectionReason.userInteraction,
         ),
       ]);
->>>>>>> b77b359e
       return true;
     } else {
       return false;
@@ -533,11 +456,6 @@
 
   void _selectPosition(DocumentPosition position) {
     editorGesturesLog.fine("Setting document selection to $position");
-<<<<<<< HEAD
-    widget.selectionNotifier.value = DocumentSelection.collapsed(
-      position: position,
-    );
-=======
     widget.editor.execute([
       ChangeSelectionRequest(
         DocumentSelection.collapsed(
@@ -547,7 +465,6 @@
         SelectionReason.userInteraction,
       ),
     ]);
->>>>>>> b77b359e
   }
 
   void _onPanStart(DragStartDetails details) {
@@ -752,13 +669,6 @@
       extentPosition = extentWordSelection.extent;
     }
 
-<<<<<<< HEAD
-    widget.selectionNotifier.value = DocumentSelection(
-      // If desired, expand the selection instead of replacing it.
-      base: expandSelection ? _currentSelection?.base ?? basePosition : basePosition,
-      extent: extentPosition,
-    );
-=======
     widget.editor.execute([
       ChangeSelectionRequest(
         DocumentSelection(
@@ -771,19 +681,14 @@
       ),
     ]);
 
->>>>>>> b77b359e
     editorGesturesLog.fine("Selected region: $_currentSelection");
   }
 
   void _clearSelection() {
     editorGesturesLog.fine("Clearing document selection");
-<<<<<<< HEAD
-    widget.selectionNotifier.value = null;
-=======
     widget.editor.execute([
       const ClearSelectionRequest(),
     ]);
->>>>>>> b77b359e
   }
 
   void _moveToNearestSelectableComponent(
@@ -795,11 +700,7 @@
       editor: widget.editor,
       document: widget.document,
       documentLayoutResolver: widget.getDocumentLayout,
-<<<<<<< HEAD
-      selection: widget.selectionNotifier,
-=======
       currentSelection: widget.selectionNotifier.value,
->>>>>>> b77b359e
       startingNode: widget.document.getNodeById(nodeId)!,
       expand: expandSelection,
     );
