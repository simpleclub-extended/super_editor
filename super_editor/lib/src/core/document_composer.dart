import 'dart:async';
<<<<<<< HEAD
=======
import 'dart:ui';
>>>>>>> b77b359e

import 'package:attributed_text/attributed_text.dart';
import 'package:flutter/foundation.dart';
import 'package:super_editor/src/core/document.dart';
import 'package:super_editor/src/infrastructure/_logging.dart';
import 'package:super_editor/src/infrastructure/pausable_value_notifier.dart';

import '../default_editor/document_ime/document_input_ime.dart';
import 'document_selection.dart';
import 'editor.dart';

/// Maintains a [DocumentSelection] within a [Document] and
/// uses that selection to edit the document.
abstract class DocumentComposer with ChangeNotifier {
  /// Constructs a [DocumentComposer] with the given [initialSelection].
  ///
  /// The [initialSelection] may be omitted if no initial selection is
  /// desired.
  DocumentComposer({
    DocumentSelection? initialSelection,
<<<<<<< HEAD
    ImeConfiguration? imeConfiguration,
  })  : imeConfiguration = ValueNotifier(imeConfiguration ?? const ImeConfiguration()),
        _preferences = ComposerPreferences() {
    _streamController = StreamController<DocumentSelectionChange>.broadcast();
    selectionNotifier.addListener(_onSelectionChangedBySelectionNotifier);
    selectionNotifier.value = initialSelection;
=======
    SuperEditorImeConfiguration? imeConfiguration,
  }) : _preferences = ComposerPreferences() {
    _streamController = StreamController<DocumentSelectionChange>.broadcast();
    _selectionNotifier.value = initialSelection;
>>>>>>> b77b359e
    _preferences.addListener(() {
      editorLog.fine("Composer preferences changed");
      notifyListeners();
    });
  }

  @override
  void dispose() {
    _preferences.dispose();
<<<<<<< HEAD
    selectionNotifier.removeListener(_onSelectionChangedBySelectionNotifier);
=======
    _streamController.close();
>>>>>>> b77b359e
    super.dispose();
  }

  /// Returns the current [DocumentSelection] for a [Document].
  DocumentSelection? get selection => selectionNotifier.value;

<<<<<<< HEAD
  /// Sets the current [selection] for a [Document] using [SelectionReason.userInteraction] as the reason.
  set selection(DocumentSelection? newSelection) {
    if (newSelection != selectionNotifier.value) {
      selectionNotifier.value = newSelection;
      notifyListeners();
=======
  /// Returns the reason for the most recent selection change in the composer.
  ///
  /// For example, a selection might change as a result of user interaction, or as
  /// a result of another user editing content, or some other reason.
  Object? get latestSelectionChangeReason => _latestSelectionChange?.reason;

  /// Returns the most recent selection change in the composer.
  ///
  /// The [DocumentSelectionChange] includes the most recent document selection,
  /// along with the reason that the selection changed.
  DocumentSelectionChange? get latestSelectionChange => _latestSelectionChange;
  DocumentSelectionChange? _latestSelectionChange;

  /// A stream of document selection changes.
  ///
  /// Each new [DocumentSelectionChange] includes the most recent document selection,
  /// along with the reason that the selection changed.
  ///
  /// Listen to this [Stream] when the selection reason is needed. Otherwise, use [selectionNotifier].
  Stream<DocumentSelectionChange> get selectionChanges => _streamController.stream;
  late StreamController<DocumentSelectionChange> _streamController;

  /// Notifies whenever the current [DocumentSelection] changes.
  ///
  /// If the selection change reason is needed, use [selectionChanges] instead.
  ValueListenable<DocumentSelection?> get selectionNotifier => _selectionNotifier;
  final _selectionNotifier = PausableValueNotifier<DocumentSelection?>(null);

  /// The current composing region, which signifies spans of text
  /// that the IME is thinking about changing.
  ///
  /// Only valid when editing a document with an IME input method
  ValueListenable<DocumentRange?> get composingRegion => _composingRegion;
  final _composingRegion = PausableValueNotifier<DocumentRange?>(null);

  /// Whether the editor should allow special user interactions with the
  /// document content, such as clicking to open a link.
  ///
  /// Typically, this mode should be enabled and disabled with a special
  /// keyboard key such as `cmd` or `ctrl`.
  ///
  /// On desktop, when using interaction mode to launch URLs, window focus
  /// will jump from the Flutter app to the new browser window. This jump
  /// prevents the `cmd` or `ctrl` key release from being processed by Flutter,
  /// thereby locking the Flutter app in interaction mode. If this happens in
  /// your app, consider using the `window_manager` plugin to find out when
  /// your app window loses focus (called "blurring") and then set this value
  /// to `false`.
  ValueListenable<bool> get isInInteractionMode => _isInInteractionMode;
  final _isInInteractionMode = PausableValueNotifier(false);

  final ComposerPreferences _preferences;

  /// Returns the composition preferences for this composer.
  ComposerPreferences get preferences => _preferences;
}

class MutableDocumentComposer extends DocumentComposer implements Editable {
  MutableDocumentComposer({
    DocumentSelection? initialSelection,
    SuperEditorImeConfiguration? imeConfiguration,
  }) : super(
          initialSelection: initialSelection,
          imeConfiguration: imeConfiguration,
        );

  bool _isInTransaction = false;
  bool _didChangeSelectionDuringTransaction = false;

  /// Sets the current [selection] for a [Document].
  ///
  /// [reason] represents what caused the selection change to happen.
  void setSelectionWithReason(DocumentSelection? newSelection, [Object reason = SelectionReason.userInteraction]) {
    if (_isInTransaction && newSelection != _latestSelectionChange?.selection) {
      _didChangeSelectionDuringTransaction = true;
>>>>>>> b77b359e
    }

<<<<<<< HEAD
  /// Sets the current [selection] for a [Document].
  ///
  /// [reason] represents what caused the selection change to happen.
  void setSelectionWithReason(DocumentSelection? newSelection, [Object reason = SelectionReason.userInteraction]) {
=======
>>>>>>> b77b359e
    _latestSelectionChange = DocumentSelectionChange(
      selection: newSelection,
      reason: reason,
    );
<<<<<<< HEAD
    _streamController.sink.add(_latestSelectionChange);

    // Remove the listener, so we don't emit another DocumentSelectionChange.
    selectionNotifier.removeListener(_onSelectionChangedBySelectionNotifier);

    // Updates the selection, so both _latestSelectionChange and selectionNotifier are in sync.
    selectionNotifier.value = newSelection;

    selectionNotifier.addListener(_onSelectionChangedBySelectionNotifier);
  }

  /// Returns the reason for the most recent selection change in the composer.
  ///
  /// For example, a selection might change as a result of user interaction, or as
  /// a result of another user editing content, or some other reason.
  Object? get latestSelectionChangeReason => _latestSelectionChange.reason;

  /// Returns the most recent selection change in the composer.
  ///
  /// The [DocumentSelectionChange] includes the most recent document selection,
  /// along with the reason that the selection changed.
  DocumentSelectionChange get latestSelectionChange => _latestSelectionChange;
  late DocumentSelectionChange _latestSelectionChange;

  /// A stream of document selection changes.
  ///
  /// Each new [DocumentSelectionChange] includes the most recent document selection,
  /// along with the reason that the selection changed.
  ///
  /// Listen to this [Stream] when the selection reason is needed. Otherwise, use [selectionNotifier].
  Stream<DocumentSelectionChange> get selectionChanges => _streamController.stream;
  late StreamController<DocumentSelectionChange> _streamController;

  /// Notifies whenever the current [DocumentSelection] changes.
  ///
  /// If the selection change reason is needed, use [selectionChanges] instead.
  final selectionNotifier = ValueNotifier<DocumentSelection?>(null);
=======

    // Updates the selection, so both _latestSelectionChange and selectionNotifier are in sync.
    _selectionNotifier.value = newSelection;
  }
>>>>>>> b77b359e

  /// Clears the current [selection].
  void clearSelection() {
    setSelectionWithReason(null, SelectionReason.userInteraction);
  }

<<<<<<< HEAD
  void _onSelectionChangedBySelectionNotifier() {
    _latestSelectionChange = DocumentSelectionChange(
      selection: selectionNotifier.value,
      reason: SelectionReason.userInteraction,
    );
    _streamController.sink.add(_latestSelectionChange);
  }

  final ValueNotifier<ImeConfiguration> imeConfiguration;
=======
  void setComposingRegion(DocumentRange? newComposingRegion) {
    _composingRegion.value = newComposingRegion;
  }
>>>>>>> b77b359e

  void setIsInteractionMode(bool newValue) => _isInInteractionMode.value = newValue;

  @override
  void onTransactionStart() {
    _selectionNotifier.pauseNotifications();

    _composingRegion.pauseNotifications();

    _isInInteractionMode.pauseNotifications();

    _isInTransaction = true;
    _didChangeSelectionDuringTransaction = false;
  }

  @override
  void onTransactionEnd(List<EditEvent> edits) {
    _isInTransaction = false;

    _selectionNotifier.resumeNotifications();
    if (_latestSelectionChange != null && _didChangeSelectionDuringTransaction) {
      _streamController.sink.add(_latestSelectionChange!);
    }

    _composingRegion.resumeNotifications();

    _isInInteractionMode.resumeNotifications();
  }
}

/// Holds preferences about user input, to be used for the
/// next character that is entered. This facilitates things
/// like a "bold mode" or "italics mode" when there is no
/// bold or italics text around the caret.
class ComposerPreferences with ChangeNotifier {
  final Set<Attribution> _currentAttributions = {};

  /// Returns the styles that should be applied to the next
  /// character that is entered in a [Document].
  Set<Attribution> get currentAttributions => _currentAttributions;

  /// Adds [attribution] to [currentAttributions].
  void addStyle(Attribution attribution) {
    _currentAttributions.add(attribution);
    notifyListeners();
  }

  /// Adds all [attributions] to [currentAttributions].
  void addStyles(Set<Attribution> attributions) {
    _currentAttributions.addAll(attributions);
    notifyListeners();
  }

  /// Removes [attributions] from [currentAttributions].
  void removeStyle(Attribution attributions) {
    _currentAttributions.remove(attributions);
    notifyListeners();
  }

  /// Removes all [attributions] from [currentAttributions].
  void removeStyles(Set<Attribution> attributions) {
    _currentAttributions.removeAll(attributions);
    notifyListeners();
  }

  /// Adds or removes [attribution] to/from [currentAttributions] depending
  /// on whether [attribution] is already in [currentAttributions].
  void toggleStyle(Attribution attribution) {
    if (_currentAttributions.contains(attribution)) {
      _currentAttributions.remove(attribution);
    } else {
      _currentAttributions.add(attribution);
    }
    notifyListeners();
  }

  /// Adds or removes all [attributions] to/from [currentAttributions] depending
  /// on whether each attribution is already in [currentAttributions].
  void toggleStyles(Set<Attribution> attributions) {
    for (final attribution in attributions) {
      if (_currentAttributions.contains(attribution)) {
        _currentAttributions.remove(attribution);
      } else {
        _currentAttributions.add(attribution);
      }
    }
    notifyListeners();
  }

  /// Removes all styles from [currentAttributions].
  void clearStyles() {
    _currentAttributions.clear();
    notifyListeners();
  }
}

<<<<<<< HEAD
=======
/// A [ChangeSelectionRequest] that represents a user's desire to push the caret upstream
/// or downstream, such as when pressing LEFT or RIGHT.
///
/// It's useful to capture the user's desire to push the caret because sometimes the caret
/// needs to jump past a piece of content that doesn't allow partial selection, such as a
/// user tag. In the case of pushing the caret, we know which direction to jump over that
/// content.
class PushCaretRequest extends ChangeSelectionRequest {
  PushCaretRequest(
    DocumentPosition newPosition,
    this.direction,
  ) : super(DocumentSelection.collapsed(position: newPosition), SelectionChangeType.pushCaret,
            SelectionReason.userInteraction);

  final TextAffinity direction;

  @override
  bool operator ==(Object other) =>
      identical(this, other) ||
      super == other && other is PushCaretRequest && runtimeType == other.runtimeType && direction == other.direction;

  @override
  int get hashCode => super.hashCode ^ direction.hashCode;
}

/// A [ChangeSelectionRequest] that represents a user's desire to expand an existing selection
/// further upstream or downstream, such as when pressing SHIFT+LEFT or SHIFT+RIGHT.
///
/// It's useful to capture the user's desire to expand the current selection because sometimes
/// the selection needs to jump past a piece of content that doesn't allow partial selection,
/// such as a user tag. In the case of expanding the selection, we know which direction to jump
/// over that content.
class ExpandSelectionRequest extends ChangeSelectionRequest {
  const ExpandSelectionRequest(
    DocumentSelection newSelection,
  ) : super(newSelection, SelectionChangeType.expandSelection, SelectionReason.userInteraction);
}

/// A [ChangeSelectionRequest] that represents a user's desire to collapse an existing selection
/// further upstream or downstream, such as when pressing SHIFT+LEFT or SHIFT+RIGHT.
///
/// It's useful to capture the user's desire to expand the current selection because sometimes
/// the selection needs to jump past a piece of content that doesn't allow partial selection,
/// such as a user tag. In the case of expanding the selection, we know which direction to jump
/// over that content.
class CollapseSelectionRequest extends ChangeSelectionRequest {
  CollapseSelectionRequest(
    DocumentPosition newPosition,
  ) : super(
          DocumentSelection.collapsed(position: newPosition),
          SelectionChangeType.collapseSelection,
          SelectionReason.userInteraction,
        );
}

class ClearSelectionRequest implements EditRequest {
  const ClearSelectionRequest();
}

/// [EditRequest] that changes the [DocumentSelection] to the given [newSelection].
class ChangeSelectionRequest implements EditRequest {
  const ChangeSelectionRequest(
    this.newSelection,
    this.changeType,
    this.reason, {
    this.newComposingRegion,
    this.notifyListeners = true,
  });

  final DocumentSelection? newSelection;
  final DocumentRange? newComposingRegion;

  /// Whether to notify [DocumentComposer] listeners when the selection is changed.
  // TODO: configure the composer so it plugs into the editor in way that this is unnecessary.
  final bool notifyListeners;

  final SelectionChangeType changeType;

  /// The reason that the selection changed, such as "user interaction".
  final String reason;

  @override
  bool operator ==(Object other) =>
      identical(this, other) ||
      other is ChangeSelectionRequest &&
          runtimeType == other.runtimeType &&
          newSelection == other.newSelection &&
          newComposingRegion == other.newComposingRegion &&
          notifyListeners == other.notifyListeners &&
          changeType == other.changeType &&
          reason == other.reason;

  @override
  int get hashCode =>
      newSelection.hashCode ^
      newComposingRegion.hashCode ^
      notifyListeners.hashCode ^
      changeType.hashCode ^
      reason.hashCode;
}

/// An [EditCommand] that changes the [DocumentSelection] in the [DocumentComposer]
/// to the [newSelection].
class ChangeSelectionCommand implements EditCommand {
  const ChangeSelectionCommand(
    this.newSelection,
    this.changeType,
    this.reason, {
    this.newComposingRegion,
    this.notifyListeners = true,
  });

  final DocumentSelection? newSelection;
  final DocumentRange? newComposingRegion;

  /// Whether to notify [DocumentComposer] listeners when the selection is changed.
  // TODO: configure the composer so it plugs into the editor in way that this is unnecessary.
  final bool notifyListeners;

  final SelectionChangeType changeType;

  final String reason;

  @override
  void execute(EditContext context, CommandExecutor executor) {
    final composer = context.find<MutableDocumentComposer>(Editor.composerKey);
    final initialSelection = composer.selection;
    final initialComposingRegion = composer.composingRegion.value;

    composer.setSelectionWithReason(newSelection, reason);
    composer.setComposingRegion(newComposingRegion);

    executor.logChanges([
      SelectionChangeEvent(
        oldSelection: initialSelection,
        newSelection: newSelection,
        oldComposingRegion: initialComposingRegion,
        newComposingRegion: newComposingRegion,
        changeType: changeType,
        reason: reason,
      )
    ]);
  }
}

/// A [EditEvent] that represents a change to the user's selection within a document.
class SelectionChangeEvent implements EditEvent {
  const SelectionChangeEvent({
    required this.oldSelection,
    required this.newSelection,
    required this.oldComposingRegion,
    required this.newComposingRegion,
    required this.changeType,
    required this.reason,
  });

  final DocumentSelection? oldSelection;
  final DocumentSelection? newSelection;
  final DocumentRange? oldComposingRegion;
  final DocumentRange? newComposingRegion;
  final SelectionChangeType changeType;
  // TODO: can we replace the concept of a `reason` with `changeType`
  final String reason;

  @override
  String toString() => "[SelectionChangeEvent] - New selection: $newSelection, change type: $changeType";
}

>>>>>>> b77b359e
/// Represents a change of a [DocumentSelection].
///
/// The [reason] represents what cause the selection to change.
/// For example, [SelectionReason.userInteraction] represents
/// a selection change caused by the user interacting with the editor.
class DocumentSelectionChange {
  DocumentSelectionChange({
    this.selection,
    required this.reason,
  });

  final DocumentSelection? selection;
  final Object reason;

  @override
  bool operator ==(Object other) =>
      identical(this, other) ||
      other is DocumentSelectionChange && selection == other.selection && reason == other.reason;

  @override
  int get hashCode => (selection?.hashCode ?? 0) ^ reason.hashCode;
}

/// Holds common reasons for selection changes.
/// Developers aren't limited to these selection change reasons. Any object can be passed as
/// a reason for a selection change. However, some Super Editor behavior is based on [userInteraction].
class SelectionReason {
  /// Represents a change caused by an user interaction.
  static const userInteraction = "userInteraction";

  /// Represents a changed caused by an event which was not initiated by the user.
  static const contentChange = "contentChange";
<<<<<<< HEAD
=======
}

enum SelectionChangeType {
  /// Place the caret, or an expanded selection, somewhere in the document, with no relationship to the previous selection.
  place,

  /// Place the caret based on a desire to move the previous caret position upstream or downstream.
  pushCaret,

  /// Expand a caret to an expanded selection, or move the base or extent of an already expanded selection.
  expandSelection,

  /// Collapse an expanded selection down to a caret.
  collapseSelection,

  /// Change the selection as the result of inserting content, e.g., typing a character, pasting content.
  insertContent,

  /// Change the selection by deleting content, e.g., pressing backspace or delete.
  deleteContent,

  /// Clears the document selection, such as when a user taps in a textfield outside the editor.
  clearSelection,
}

class ChangeComposingRegionRequest implements EditRequest {
  ChangeComposingRegionRequest(this.composingRegion);

  final DocumentRange? composingRegion;

  @override
  bool operator ==(Object other) =>
      identical(this, other) ||
      other is ChangeComposingRegionRequest &&
          runtimeType == other.runtimeType &&
          composingRegion == other.composingRegion;

  @override
  int get hashCode => composingRegion.hashCode;
}

class ChangeComposingRegionCommand implements EditCommand {
  ChangeComposingRegionCommand(this.composingRegion);

  final DocumentRange? composingRegion;

  @override
  void execute(EditContext context, CommandExecutor executor) {
    context.find<MutableDocumentComposer>(Editor.composerKey)._composingRegion.value = composingRegion;
  }
}

class ChangeInteractionModeRequest implements EditRequest {
  const ChangeInteractionModeRequest({
    required this.isInteractionModeDesired,
  });

  final bool isInteractionModeDesired;

  @override
  bool operator ==(Object other) =>
      identical(this, other) ||
      other is ChangeInteractionModeRequest &&
          runtimeType == other.runtimeType &&
          isInteractionModeDesired == other.isInteractionModeDesired;

  @override
  int get hashCode => isInteractionModeDesired.hashCode;
}

class ChangeInteractionModeCommand implements EditCommand {
  ChangeInteractionModeCommand({
    required this.isInteractionModeDesired,
  });

  final bool isInteractionModeDesired;

  @override
  void execute(EditContext context, CommandExecutor executor) {
    context.find<MutableDocumentComposer>(Editor.composerKey).setIsInteractionMode(isInteractionModeDesired);
  }
>>>>>>> b77b359e
}<|MERGE_RESOLUTION|>--- conflicted
+++ resolved
@@ -1,8 +1,5 @@
 import 'dart:async';
-<<<<<<< HEAD
-=======
 import 'dart:ui';
->>>>>>> b77b359e
 
 import 'package:attributed_text/attributed_text.dart';
 import 'package:flutter/foundation.dart';
@@ -23,19 +20,10 @@
   /// desired.
   DocumentComposer({
     DocumentSelection? initialSelection,
-<<<<<<< HEAD
-    ImeConfiguration? imeConfiguration,
-  })  : imeConfiguration = ValueNotifier(imeConfiguration ?? const ImeConfiguration()),
-        _preferences = ComposerPreferences() {
-    _streamController = StreamController<DocumentSelectionChange>.broadcast();
-    selectionNotifier.addListener(_onSelectionChangedBySelectionNotifier);
-    selectionNotifier.value = initialSelection;
-=======
     SuperEditorImeConfiguration? imeConfiguration,
   }) : _preferences = ComposerPreferences() {
     _streamController = StreamController<DocumentSelectionChange>.broadcast();
     _selectionNotifier.value = initialSelection;
->>>>>>> b77b359e
     _preferences.addListener(() {
       editorLog.fine("Composer preferences changed");
       notifyListeners();
@@ -45,24 +33,13 @@
   @override
   void dispose() {
     _preferences.dispose();
-<<<<<<< HEAD
-    selectionNotifier.removeListener(_onSelectionChangedBySelectionNotifier);
-=======
     _streamController.close();
->>>>>>> b77b359e
     super.dispose();
   }
 
   /// Returns the current [DocumentSelection] for a [Document].
   DocumentSelection? get selection => selectionNotifier.value;
 
-<<<<<<< HEAD
-  /// Sets the current [selection] for a [Document] using [SelectionReason.userInteraction] as the reason.
-  set selection(DocumentSelection? newSelection) {
-    if (newSelection != selectionNotifier.value) {
-      selectionNotifier.value = newSelection;
-      notifyListeners();
-=======
   /// Returns the reason for the most recent selection change in the composer.
   ///
   /// For example, a selection might change as a result of user interaction, or as
@@ -138,85 +115,25 @@
   void setSelectionWithReason(DocumentSelection? newSelection, [Object reason = SelectionReason.userInteraction]) {
     if (_isInTransaction && newSelection != _latestSelectionChange?.selection) {
       _didChangeSelectionDuringTransaction = true;
->>>>>>> b77b359e
     }
 
-<<<<<<< HEAD
-  /// Sets the current [selection] for a [Document].
-  ///
-  /// [reason] represents what caused the selection change to happen.
-  void setSelectionWithReason(DocumentSelection? newSelection, [Object reason = SelectionReason.userInteraction]) {
-=======
->>>>>>> b77b359e
     _latestSelectionChange = DocumentSelectionChange(
       selection: newSelection,
       reason: reason,
     );
-<<<<<<< HEAD
-    _streamController.sink.add(_latestSelectionChange);
-
-    // Remove the listener, so we don't emit another DocumentSelectionChange.
-    selectionNotifier.removeListener(_onSelectionChangedBySelectionNotifier);
-
-    // Updates the selection, so both _latestSelectionChange and selectionNotifier are in sync.
-    selectionNotifier.value = newSelection;
-
-    selectionNotifier.addListener(_onSelectionChangedBySelectionNotifier);
-  }
-
-  /// Returns the reason for the most recent selection change in the composer.
-  ///
-  /// For example, a selection might change as a result of user interaction, or as
-  /// a result of another user editing content, or some other reason.
-  Object? get latestSelectionChangeReason => _latestSelectionChange.reason;
-
-  /// Returns the most recent selection change in the composer.
-  ///
-  /// The [DocumentSelectionChange] includes the most recent document selection,
-  /// along with the reason that the selection changed.
-  DocumentSelectionChange get latestSelectionChange => _latestSelectionChange;
-  late DocumentSelectionChange _latestSelectionChange;
-
-  /// A stream of document selection changes.
-  ///
-  /// Each new [DocumentSelectionChange] includes the most recent document selection,
-  /// along with the reason that the selection changed.
-  ///
-  /// Listen to this [Stream] when the selection reason is needed. Otherwise, use [selectionNotifier].
-  Stream<DocumentSelectionChange> get selectionChanges => _streamController.stream;
-  late StreamController<DocumentSelectionChange> _streamController;
-
-  /// Notifies whenever the current [DocumentSelection] changes.
-  ///
-  /// If the selection change reason is needed, use [selectionChanges] instead.
-  final selectionNotifier = ValueNotifier<DocumentSelection?>(null);
-=======
 
     // Updates the selection, so both _latestSelectionChange and selectionNotifier are in sync.
     _selectionNotifier.value = newSelection;
   }
->>>>>>> b77b359e
 
   /// Clears the current [selection].
   void clearSelection() {
     setSelectionWithReason(null, SelectionReason.userInteraction);
   }
 
-<<<<<<< HEAD
-  void _onSelectionChangedBySelectionNotifier() {
-    _latestSelectionChange = DocumentSelectionChange(
-      selection: selectionNotifier.value,
-      reason: SelectionReason.userInteraction,
-    );
-    _streamController.sink.add(_latestSelectionChange);
-  }
-
-  final ValueNotifier<ImeConfiguration> imeConfiguration;
-=======
   void setComposingRegion(DocumentRange? newComposingRegion) {
     _composingRegion.value = newComposingRegion;
   }
->>>>>>> b77b359e
 
   void setIsInteractionMode(bool newValue) => _isInInteractionMode.value = newValue;
 
@@ -313,8 +230,6 @@
   }
 }
 
-<<<<<<< HEAD
-=======
 /// A [ChangeSelectionRequest] that represents a user's desire to push the caret upstream
 /// or downstream, such as when pressing LEFT or RIGHT.
 ///
@@ -483,7 +398,6 @@
   String toString() => "[SelectionChangeEvent] - New selection: $newSelection, change type: $changeType";
 }
 
->>>>>>> b77b359e
 /// Represents a change of a [DocumentSelection].
 ///
 /// The [reason] represents what cause the selection to change.
@@ -516,8 +430,6 @@
 
   /// Represents a changed caused by an event which was not initiated by the user.
   static const contentChange = "contentChange";
-<<<<<<< HEAD
-=======
 }
 
 enum SelectionChangeType {
@@ -599,5 +511,4 @@
   void execute(EditContext context, CommandExecutor executor) {
     context.find<MutableDocumentComposer>(Editor.composerKey).setIsInteractionMode(isInteractionModeDesired);
   }
->>>>>>> b77b359e
 }