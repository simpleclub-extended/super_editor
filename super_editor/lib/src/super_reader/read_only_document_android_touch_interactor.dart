import 'dart:async';
import 'dart:math';

import 'package:flutter/gestures.dart';
import 'package:flutter/material.dart';
import 'package:flutter/services.dart';
import 'package:follow_the_leader/follow_the_leader.dart';
import 'package:super_editor/src/core/document.dart';
import 'package:super_editor/src/core/document_layout.dart';
import 'package:super_editor/src/core/document_selection.dart';
import 'package:super_editor/src/default_editor/document_gestures_touch_android.dart';
import 'package:super_editor/src/document_operations/selection_operations.dart';
import 'package:super_editor/src/infrastructure/_logging.dart';
import 'package:super_editor/src/infrastructure/blinking_caret.dart';
import 'package:super_editor/src/infrastructure/document_gestures.dart';
import 'package:super_editor/src/infrastructure/document_gestures_interaction_overrides.dart';
import 'package:super_editor/src/infrastructure/documents/selection_leader_document_layer.dart';
import 'package:super_editor/src/infrastructure/flutter/build_context.dart';
import 'package:super_editor/src/infrastructure/flutter/flutter_scheduler.dart';
import 'package:super_editor/src/infrastructure/flutter/overlay_with_groups.dart';
import 'package:super_editor/src/infrastructure/multi_tap_gesture.dart';
import 'package:super_editor/src/infrastructure/platforms/android/android_document_controls.dart';
import 'package:super_editor/src/infrastructure/platforms/android/long_press_selection.dart';
import 'package:super_editor/src/infrastructure/platforms/android/magnifier.dart';
import 'package:super_editor/src/infrastructure/platforms/android/selection_handles.dart';
import 'package:super_editor/src/infrastructure/platforms/mobile_documents.dart';
import 'package:super_editor/src/infrastructure/platforms/platform.dart';
import 'package:super_editor/src/infrastructure/signal_notifier.dart';
import 'package:super_editor/src/infrastructure/toolbar_position_delegate.dart';
import 'package:super_editor/src/infrastructure/touch_controls.dart';
import 'package:super_editor/src/super_textfield/metrics.dart';
import 'package:super_text_layout/super_text_layout.dart';

/// Read-only document gesture interactor that's designed for Android touch input, e.g.,
/// drag to scroll, and handles to control selection.
///
/// The primary difference between a read-only touch interactor, and an
/// editing touch interactor, is that read-only documents don't support
/// collapsed selections, i.e., caret display. When the user taps on
/// a read-only document, nothing happens. The user must drag an expanded
/// selection, or double/triple tap to select content.
class ReadOnlyAndroidDocumentTouchInteractor extends StatefulWidget {
  const ReadOnlyAndroidDocumentTouchInteractor({
    Key? key,
    required this.focusNode,
    this.tapRegionGroupId,
    required this.document,
    required this.documentKey,
    required this.getDocumentLayout,
    required this.selection,
    required this.selectionLinks,
    required this.scrollController,
    this.contentTapHandler,
    this.dragAutoScrollBoundary = const AxisOffset.symmetric(54),
    required this.handleColor,
    required this.popoverToolbarBuilder,
    this.createOverlayControlsClipper,
    this.showDebugPaint = false,
    this.overlayController,
    this.child,
  }) : super(key: key);

  final FocusNode focusNode;

  /// {@macro super_reader_tap_region_group_id}
  final String? tapRegionGroupId;

  final Document document;
  final GlobalKey documentKey;
  final DocumentLayout Function() getDocumentLayout;
  final ValueNotifier<DocumentSelection?> selection;

  final SelectionLayerLinks selectionLinks;

  /// Optional handler that responds to taps on content, e.g., opening
  /// a link when the user taps on text with a link attribution.
  final ContentTapDelegate? contentTapHandler;

  final ScrollController scrollController;

  /// The closest that the user's selection drag gesture can get to the
  /// document boundary before auto-scrolling.
  ///
  /// The default value is `54.0` pixels for both the leading and trailing
  /// edges.
  final AxisOffset dragAutoScrollBoundary;

  /// The color of the Android-style drag handles.
  final Color handleColor;

  final WidgetBuilder popoverToolbarBuilder;

  /// Creates a clipper that applies to overlay controls, preventing
  /// the overlay controls from appearing outside the given clipping
  /// region.
  ///
  /// If no clipper factory method is provided, then the overlay controls
  /// will be allowed to appear anywhere in the overlay in which they sit
  /// (probably the entire screen).
  final CustomClipper<Rect> Function(BuildContext overlayContext)? createOverlayControlsClipper;

  /// Shows, hides, and positions a floating toolbar and magnifier.
  final MagnifierAndToolbarController? overlayController;

  final bool showDebugPaint;

  final Widget? child;

  @override
  State createState() => _ReadOnlyAndroidDocumentTouchInteractorState();
}

class _ReadOnlyAndroidDocumentTouchInteractorState extends State<ReadOnlyAndroidDocumentTouchInteractor>
    with WidgetsBindingObserver, SingleTickerProviderStateMixin {
  bool _isScrolling = false;

  // The ScrollPosition attached to the _ancestorScrollable, if there's an ancestor
  // Scrollable.
  ScrollPosition? _ancestorScrollPosition;
  // The actual ScrollPosition that's used for the document layout, either
  // the Scrollable installed by this interactor, or an ancestor Scrollable.
  ScrollPosition? _activeScrollPosition;

  // Overlay controller that displays editing controls, e.g., drag handles,
  // magnifier, and toolbar.
  final _overlayPortalController =
      GroupedOverlayPortalController(displayPriority: OverlayGroupPriority.editingControls);
  final _overlayPortalRebuildSignal = SignalNotifier();
  late AndroidDocumentGestureEditingController _editingController;
  final _magnifierFocalPointLink = LayerLink();

  late DragHandleAutoScroller _handleAutoScrolling;
  Offset? _globalStartDragOffset;
  Offset? _dragStartInDoc;
  Offset? _startDragPositionOffset;
  double? _dragStartScrollOffset;
  Offset? _globalDragOffset;
  Offset? _dragEndInInteractor;
  SelectionHandleType? _handleType;

  /// Shows, hides, and positions a floating toolbar and magnifier.
  late MagnifierAndToolbarController _overlayController;

  Timer? _tapDownLongPressTimer;
  Offset? _globalTapDownOffset;
  bool get _isLongPressInProgress => _longPressStrategy != null;
  AndroidDocumentLongPressSelectionStrategy? _longPressStrategy;
  final _longPressMagnifierGlobalOffset = ValueNotifier<Offset?>(null);

  /// Holds the drag gesture that scrolls the document.
  Drag? _scrollingDrag;

  @override
  void initState() {
    super.initState();

    _handleAutoScrolling = DragHandleAutoScroller(
      vsync: this,
      dragAutoScrollBoundary: widget.dragAutoScrollBoundary,
      getScrollPosition: () => scrollPosition,
      getViewportBox: () => viewportBox,
    );

    widget.focusNode.addListener(_onFocusChange);
    if (widget.focusNode.hasFocus) {
      _showEditingControlsOverlay();
    }

    _configureScrollController();

    _overlayController = widget.overlayController ?? MagnifierAndToolbarController();

    _editingController = AndroidDocumentGestureEditingController(
      selectionLinks: widget.selectionLinks,
      magnifierFocalPointLink: _magnifierFocalPointLink,
      overlayController: _overlayController,
    );

    widget.document.addListener(_onDocumentChange);
    widget.selection.addListener(_onSelectionChange);

    // If we already have a selection, we need to display the caret.
    if (widget.selection.value != null) {
      _onSelectionChange();
    }

    WidgetsBinding.instance.addObserver(this);
  }

  @override
  void didChangeDependencies() {
    super.didChangeDependencies();

    _ancestorScrollPosition = context.findAncestorScrollableWithVerticalScroll?.position;

    // On the next frame, check if our active scroll position changed to a
    // different instance. If it did, move our listener to the new one.
    //
    // This is posted to the next frame because the first time this method
    // runs, we haven't attached to our own ScrollController yet, so
    // this.scrollPosition might be null.
    onNextFrame((_) => _updateScrollPositionListener());
  }

  @override
  void didUpdateWidget(ReadOnlyAndroidDocumentTouchInteractor oldWidget) {
    super.didUpdateWidget(oldWidget);

    if (widget.focusNode != oldWidget.focusNode) {
      oldWidget.focusNode.removeListener(_onFocusChange);
      widget.focusNode.addListener(_onFocusChange);
    }

    if (widget.document != oldWidget.document) {
      oldWidget.document.removeListener(_onDocumentChange);
      widget.document.addListener(_onDocumentChange);
    }

    if (widget.selection != oldWidget.selection) {
      oldWidget.selection.removeListener(_onSelectionChange);
      widget.selection.addListener(_onSelectionChange);
    }

    if (widget.scrollController != oldWidget.scrollController) {
      _teardownScrollController();
      _configureScrollController();
    }

    if (widget.overlayController != oldWidget.overlayController) {
      _overlayController = widget.overlayController ?? MagnifierAndToolbarController();
      _editingController.overlayController = _overlayController;
    }

    // Selection has changed, we need to update the caret.
    if (widget.selection.value != oldWidget.selection.value) {
      _onSelectionChange();
    }
  }

  @override
  void reassemble() {
    super.reassemble();

    if (widget.focusNode.hasFocus) {
      // On Hot Reload we need to remove any visible overlay controls and then
      // bring them back a frame later to avoid having the controls attempt
      // to access the layout of the text. The text layout is not immediately
      // available upon Hot Reload. Accessing it results in an exception.
      // TODO: this was copied from Super Textfield, see if the timing
      //       problem exists for documents, too.
      _removeEditingOverlayControls();

      onNextFrame((_) => _showEditingControlsOverlay());
    }
  }

  @override
  void dispose() {
    WidgetsBinding.instance.removeObserver(this);

    // TODO: I commented this out because the scroll position is already
    //       disposed by the time this runs and it causes an error.
    // _activeScrollPosition?.removeListener(_onScrollChange);

    // We dispose the EditingController on the next frame because
    // the ListenableBuilder that uses it throws an error if we
    // dispose of it here.
    WidgetsBinding.instance.addPostFrameCallback((timeStamp) {
      _editingController.dispose();
    });

    widget.document.removeListener(_onDocumentChange);
    widget.selection.removeListener(_onSelectionChange);

    _teardownScrollController();

    widget.focusNode.removeListener(_onFocusChange);

    _handleAutoScrolling.dispose();

    super.dispose();
  }

  @override
  void didChangeMetrics() {
    // The available screen dimensions may have changed, e.g., due to keyboard
    // appearance/disappearance. Reflow the layout. Use a post-frame callback
    // to give the rest of the UI a chance to reflow, first.
    onNextFrame((_) {
      _ensureSelectionExtentIsVisible();
      _updateHandlesAfterSelectionOrLayoutChange();

      setState(() {
        // reflow document layout
      });
    });
  }

  void _configureScrollController() {
    // I added this listener directly to our ScrollController because the listener we added
    // to the ScrollPosition wasn't triggering once the user makes an initial selection. I'm
    // not sure why that happened. It's as if the ScrollPosition was replaced, but I don't
    // know why the ScrollPosition would be replaced. In the meantime, adding this listener
    // keeps the toolbar positioning logic working.
    // TODO: rely solely on a ScrollPosition listener, not a ScrollController listener.
    widget.scrollController.addListener(_onScrollChange);

    onNextFrame((_) => scrollPosition.isScrollingNotifier.addListener(_onScrollActivityChange));
  }

  void _teardownScrollController() {
    widget.scrollController.removeListener(_onScrollChange);

    if (widget.scrollController.hasClients) {
      scrollPosition.isScrollingNotifier.removeListener(_onScrollActivityChange);
    }
  }

  void _onScrollActivityChange() {
    final isScrolling = scrollPosition.isScrollingNotifier.value;

    if (isScrolling) {
      _isScrolling = true;

      // The long-press timer is cancelled if a pan gesture is detected.
      // However, if we have an ancestor scrollable, we won't receive a pan gesture in this widget.
      // Cancel the timer as soon as the user started scrolling.
      _tapDownLongPressTimer?.cancel();
      _tapDownLongPressTimer = null;
    } else {
      onNextFrame((_) {
        // Set our scrolling flag to false on the next frame, so that our tap handlers
        // have an opportunity to see that the scrollable was scrolling when the user
        // tapped down.
        //
        // See the "on tap down" handler for more info about why this flag is important.
        _isScrolling = false;
      });
    }
  }

  void _ensureSelectionExtentIsVisible() {
    readerGesturesLog.fine("Ensuring selection extent is visible");
    final collapsedHandleOffset = _editingController.collapsedHandleOffset;
    final extentHandleOffset = _editingController.downstreamHandleOffset;
    if (collapsedHandleOffset == null && extentHandleOffset == null) {
      // There's no selection. We don't need to take any action.
      return;
    }

    // Determines the offset of the editor in the viewport coordinate
    final editorBox = widget.documentKey.currentContext!.findRenderObject() as RenderBox;
    final editorInViewportOffset = viewportBox.localToGlobal(Offset.zero) - editorBox.localToGlobal(Offset.zero);

    // Determines the offset of the handle in the viewport coordinate
    late Offset handleInViewportOffset;

    if (collapsedHandleOffset != null) {
      readerGesturesLog.fine("The selection is collapsed");
      handleInViewportOffset = collapsedHandleOffset - editorInViewportOffset;
    } else {
      readerGesturesLog.fine("The selection is expanded");
      handleInViewportOffset = extentHandleOffset! - editorInViewportOffset;
    }
    _handleAutoScrolling.ensureOffsetIsVisible(handleInViewportOffset);
  }

  void _onFocusChange() {
    if (widget.focusNode.hasFocus) {
      // TODO: the text field only showed the editing controls if the text input
      //       client wasn't attached yet. Do we need a similar check here?
      _showEditingControlsOverlay();
    } else {
      _removeEditingOverlayControls();
    }
  }

  void _onDocumentChange(_) {
    _editingController.hideToolbar();

    onNextFrame((_) {
      // The user may have changed the type of node, e.g., paragraph to
      // blockquote, which impacts the caret size and position. Reposition
      // the caret on the next frame.
      _updateHandlesAfterSelectionOrLayoutChange();

      _ensureSelectionExtentIsVisible();
    });
  }

  void _onSelectionChange() {
    // The selection change might correspond to new content that's not
    // laid out yet. Wait until the next frame to update visuals.
    onNextFrame((_) => _updateHandlesAfterSelectionOrLayoutChange());
  }

  void _updateHandlesAfterSelectionOrLayoutChange() {
    final newSelection = widget.selection.value;

    if (newSelection == null) {
      _editingController
        ..removeCaret()
        ..hideToolbar()
        ..collapsedHandleOffset = null
        ..upstreamHandleOffset = null
        ..downstreamHandleOffset = null
        ..collapsedHandleOffset = null
        ..cancelCollapsedHandleAutoHideCountdown();
    } else if (!newSelection.isCollapsed) {
      _positionExpandedHandles();
    }
  }

  void _updateScrollPositionListener() {
    final newScrollPosition = scrollPosition;
    if (newScrollPosition != _activeScrollPosition) {
      _activeScrollPosition?.removeListener(_onScrollChange);
      newScrollPosition.addListener(_onScrollChange);
      _activeScrollPosition = newScrollPosition;
    }
  }

  void _onScrollChange() {
    _positionToolbar();
  }

  /// Returns the layout for the current document, which answers questions
  /// about the locations and sizes of visual components within the layout.
  DocumentLayout get _docLayout => widget.getDocumentLayout();

  /// Returns the `ScrollPosition` that controls the scroll offset of
  /// this widget.
  ///
  /// If this widget has an ancestor `Scrollable`, then the returned
  /// `ScrollPosition` belongs to that ancestor `Scrollable`, and this
  /// widget doesn't include a `ScrollView`.
  ///
  /// If this widget doesn't have an ancestor `Scrollable`, then this
  /// widget includes a `ScrollView` and the `ScrollView`'s position
  /// is returned.
  ScrollPosition get scrollPosition => _ancestorScrollPosition ?? widget.scrollController.position;

  /// Returns the `RenderBox` for the scrolling viewport.
  ///
  /// If this widget has an ancestor `Scrollable`, then the returned
  /// `RenderBox` belongs to that ancestor `Scrollable`.
  ///
  /// If this widget doesn't have an ancestor `Scrollable`, then this
  /// widget includes a `ScrollView` and this `State`'s render object
  /// is the viewport `RenderBox`.
  RenderBox get viewportBox =>
      (context.findAncestorScrollableWithVerticalScroll?.context.findRenderObject() ?? context.findRenderObject())
          as RenderBox;

  Offset _getDocumentOffsetFromGlobalOffset(Offset globalOffset) {
    return _docLayout.getDocumentOffsetFromAncestorOffset(globalOffset);
  }

  /// Converts the given [interactorOffset] from the [DocumentInteractor]'s coordinate
  /// space to the [DocumentLayout]'s coordinate space.
  Offset _interactorOffsetToDocOffset(Offset interactorOffset) {
    final globalOffset = (context.findRenderObject() as RenderBox).localToGlobal(interactorOffset);
    return _docLayout.getDocumentOffsetFromAncestorOffset(globalOffset);
  }

  /// Maps the given [interactorOffset] within the interactor's coordinate space
  /// to the same screen position in the viewport's coordinate space.
  ///
  /// When this interactor includes it's own `ScrollView`, the [interactorOffset]
  /// is the same as the viewport offset.
  ///
  /// When this interactor defers to an ancestor `Scrollable`, then the
  /// [interactorOffset] is transformed into the ancestor coordinate space.
  Offset _interactorOffsetInViewport(Offset interactorOffset) {
    // Viewport might be our box, or an ancestor box if we're inside someone
    // else's Scrollable.
    final interactorBox = context.findRenderObject() as RenderBox;
    return viewportBox.globalToLocal(
      interactorBox.localToGlobal(interactorOffset),
    );
  }

  bool _wasScrollingOnTapDown = false;
  void _onTapDown(TapDownDetails details) {
    // When the user scrolls and releases, the scrolling continues with momentum.
    // If the user then taps down again, the momentum stops. When this happens, we
    // still receive tap callbacks. But we don't want to take any further action,
    // like moving the caret, when the user taps to stop scroll momentum. We have
    // to carefully watch the scrolling activity to recognize when this happens.
    // We can't check whether we're scrolling in "on tap up" because by then the
    // scrolling has already stopped. So we log whether we're scrolling "on tap down"
    // and then check this flag in "on tap up".
    _wasScrollingOnTapDown = _isScrolling;

    final position = scrollPosition;
    if (position is ScrollPositionWithSingleContext) {
      position.goIdle();
    }

    _globalTapDownOffset = details.globalPosition;
    _tapDownLongPressTimer?.cancel();
    _tapDownLongPressTimer = Timer(kLongPressTimeout, _onLongPressDown);
  }

  // Runs when a tap down has lasted long enough to signify a long-press.
  void _onLongPressDown() {
    if (_isScrolling) {
      // When the reader has an ancestor scrollable, dragging won't trigger a pan gesture
      // is this widget. Because of that, the timer still fires after the timeout.
      // Do nothing to let the user scroll.
      return;
    }

    _longPressStrategy = AndroidDocumentLongPressSelectionStrategy(
      document: widget.document,
      documentLayout: _docLayout,
      select: _updateLongPressSelection,
    );

    final didLongPressSelectionStart = _longPressStrategy!.onLongPressStart(
      tapDownDocumentOffset: _getDocumentOffsetFromGlobalOffset(_globalTapDownOffset!),
    );
    if (!didLongPressSelectionStart) {
      _longPressStrategy = null;
      return;
    }

    // A long-press selection is in progress. Initially show the toolbar, but nothing else.
    _editingController
      ..disallowHandles()
      ..hideMagnifier()
      ..showToolbar();
    _positionToolbar();
    _overlayPortalRebuildSignal.notifyListeners();

    widget.focusNode.requestFocus();
  }

  void _onTapUp(TapUpDetails details) {
    // Stop waiting for a long-press to start.
    _globalTapDownOffset = null;
    _tapDownLongPressTimer?.cancel();

    // Cancel any on-going long-press.
    if (_isLongPressInProgress) {
      _longPressStrategy = null;
      _longPressMagnifierGlobalOffset.value = null;

      // We hide the selection handles when long-press dragging, despite having
      // an expanded selection. Allow the handles to come back.
      _editingController.allowHandles();
      _overlayPortalRebuildSignal.notifyListeners();

      return;
    }

    if (_wasScrollingOnTapDown) {
      // The scrollable was scrolling when the user touched down. We expect that the
      // touch down stopped the scrolling momentum. We don't want to take any further
      // action on this touch event. The user will tap again to change the selection.
      return;
    }

    readerGesturesLog.info("Tap down on document");
    final docOffset = _interactorOffsetToDocOffset(details.localPosition);
    readerGesturesLog.fine(" - document offset: $docOffset");
    final docPosition = _docLayout.getDocumentPositionNearestToOffset(docOffset);
    readerGesturesLog.fine(" - tapped document position: $docPosition");

    if (widget.contentTapHandler != null && docPosition != null) {
      final result = widget.contentTapHandler!.onTap(docPosition);
      if (result == TapHandlingInstruction.halt) {
        // The custom tap handler doesn't want us to react at all
        // to the tap.
        return;
      }
    }

    if (docPosition == null) {
      widget.selection.value = null;
      _editingController.hideToolbar();
      widget.focusNode.requestFocus();

      return;
    }

    final selection = widget.selection.value;
    final didTapOnExistingSelection =
        selection != null && widget.document.doesSelectionContainPosition(selection, docPosition);
    if (didTapOnExistingSelection) {
      // Toggle the toolbar display when the user taps on the collapsed caret,
      // or on top of an existing selection.
      _editingController.toggleToolbar();
    } else {
      // The user tapped somewhere else in the document. Hide the toolbar.
      _editingController.hideToolbar();
      widget.selection.value = null;
    }

    widget.focusNode.requestFocus();
  }

  void _onDoubleTapDown(TapDownDetails details) {
    readerGesturesLog.info("Double tap down on document");
    final docOffset = _interactorOffsetToDocOffset(details.localPosition);
    readerGesturesLog.fine(" - document offset: $docOffset");
    final docPosition = _docLayout.getDocumentPositionNearestToOffset(docOffset);
    readerGesturesLog.fine(" - tapped document position: $docPosition");

    if (docPosition != null && widget.contentTapHandler != null) {
      final result = widget.contentTapHandler!.onDoubleTap(docPosition);
      if (result == TapHandlingInstruction.halt) {
        // The custom tap handler doesn't want us to react at all
        // to the tap.
        return;
      }
    }

    widget.selection.value = null;

    if (docPosition != null) {
      // The user tapped a non-selectable component, so we can't select a word.
      // The editor will remain focused and selection will remain in the nearest
      // selectable component, as set in _onTapUp.
      final tappedComponent = _docLayout.getComponentByNodeId(docPosition.nodeId)!;
      if (!tappedComponent.isVisualSelectionSupported()) {
        return;
      }

      bool didSelectContent = selectWordAt(
        docPosition: docPosition,
        docLayout: _docLayout,
        selection: widget.selection,
      );

      if (!didSelectContent) {
        didSelectContent = selectBlockAt(docPosition, widget.selection);
      }

      if (widget.selection.value != null) {
        if (!widget.selection.value!.isCollapsed) {
          _editingController.showToolbar();
          _positionToolbar();
        }
      }
    }

    widget.focusNode.requestFocus();
  }

  void _onTripleTapDown(TapDownDetails details) {
    readerGesturesLog.info("Triple down down on document");
    final docOffset = _interactorOffsetToDocOffset(details.localPosition);
    readerGesturesLog.fine(" - document offset: $docOffset");
    final docPosition = _docLayout.getDocumentPositionNearestToOffset(docOffset);
    readerGesturesLog.fine(" - tapped document position: $docPosition");

    if (docPosition != null && widget.contentTapHandler != null) {
      final result = widget.contentTapHandler!.onTripleTap(docPosition);
      if (result == TapHandlingInstruction.halt) {
        // The custom tap handler doesn't want us to react at all
        // to the tap.
        return;
      }
    }

    widget.selection.value = null;

    if (docPosition != null) {
      // The user tapped a non-selectable component, so we can't select a paragraph.
      // The editor will remain focused and selection will remain in the nearest
      // selectable component, as set in _onTapUp.
      final tappedComponent = _docLayout.getComponentByNodeId(docPosition.nodeId)!;
      if (!tappedComponent.isVisualSelectionSupported()) {
        return;
      }

      selectParagraphAt(
        docPosition: docPosition,
        docLayout: _docLayout,
        selection: widget.selection,
      );
    }

    widget.focusNode.requestFocus();
  }

  void _onPanStart(DragStartDetails details) {
    // Stop waiting for a long-press to start, if a long press isn't already in-progress.
    _globalTapDownOffset = null;
    _tapDownLongPressTimer?.cancel();

    if (!_isLongPressInProgress) {
      // We only care about starting a pan if we're long-press dragging.
      _scrollingDrag = scrollPosition.drag(details, () {
        // Allows receiving touches while scrolling due to scroll momentum.
        // This is needed to allow the user to stop scrolling by tapping down.
        scrollPosition.context.setIgnorePointer(false);
      });
      return;
    }

    _globalStartDragOffset = details.globalPosition;
    _dragStartInDoc = _getDocumentOffsetFromGlobalOffset(details.globalPosition);
    // We need to record the scroll offset at the beginning of
    // a drag for the case that this interactor is embedded
    // within an ancestor Scrollable. We need to use this value
    // to calculate a scroll delta on every scroll frame to
    // account for the fact that this interactor is moving within
    // the ancestor scrollable, despite the fact that the user's
    // finger/mouse position hasn't changed.
    _dragStartScrollOffset = scrollPosition.pixels;
    _startDragPositionOffset = _dragStartInDoc!;

    _longPressStrategy!.onLongPressDragStart(details);

    // Tell the overlay where to put the magnifier.
    _longPressMagnifierGlobalOffset.value = details.globalPosition;

    _handleAutoScrolling.startAutoScrollHandleMonitoring();

    scrollPosition.addListener(_updateDragSelection);

    _editingController
      ..hideToolbar()
      ..showMagnifier();
    _overlayPortalRebuildSignal.notifyListeners();
  }

  void _onPanUpdate(DragUpdateDetails details) {
    if (_isLongPressInProgress) {
      _globalDragOffset = details.globalPosition;

      final fingerDragDelta = _globalDragOffset! - _globalStartDragOffset!;
      final scrollDelta = _dragStartScrollOffset! - scrollPosition.pixels;
      final fingerDocumentOffset = _docLayout.getDocumentOffsetFromAncestorOffset(details.globalPosition);
      final fingerDocumentPosition = _docLayout.getDocumentPositionNearestToOffset(
        _startDragPositionOffset! + fingerDragDelta - Offset(0, scrollDelta),
      );
      _longPressStrategy!.onLongPressDragUpdate(fingerDocumentOffset, fingerDocumentPosition);
      return;
    }

    if (_scrollingDrag != null) {
      // The user is trying to scroll the document. Change the scroll offset.
      _scrollingDrag!.update(details);
    }
  }

  void _updateLongPressSelection(DocumentSelection newSelection) {
    if (newSelection != widget.selection.value) {
      widget.selection.value = newSelection;
      HapticFeedback.lightImpact();
    }

    // Note: this needs to happen even when the selection doesn't change, in case
    // some controls, like a magnifier, need to follower the user's finger.
    _updateOverlayControlsOnLongPressDrag();
  }

  void _updateOverlayControlsOnLongPressDrag() {
    final extentDocumentOffset = _docLayout.getRectForPosition(widget.selection.value!.extent)!.center;
    final extentGlobalOffset = _docLayout.getAncestorOffsetFromDocumentOffset(extentDocumentOffset);
    final extentInteractorOffset = (context.findRenderObject() as RenderBox).globalToLocal(extentGlobalOffset);
    final extentViewportOffset = _interactorOffsetInViewport(extentInteractorOffset);
    _handleAutoScrolling.updateAutoScrollHandleMonitoring(dragEndInViewport: extentViewportOffset);

    _longPressMagnifierGlobalOffset.value = extentGlobalOffset;
    _overlayPortalRebuildSignal.notifyListeners();
  }

  void _onPanEnd(DragEndDetails details) {
    if (_isLongPressInProgress) {
      _onLongPressEnd();
      return;
    }

    if (_scrollingDrag != null) {
      // The user was performing a drag gesture to scroll the document.
      // End the scroll activity and let the document scrolling with momentum.
      _scrollingDrag!.end(details);
    }
  }

  void _onPanCancel() {
    if (_isLongPressInProgress) {
      _onLongPressEnd();
      return;
    }

    if (_scrollingDrag != null) {
      // The user was performing a drag gesture to scroll the document.
      // Cancel the drag gesture.
      _scrollingDrag!.cancel();
    }
  }

<<<<<<< HEAD
      Overlay.of(context).insert(_controlsOverlayEntry!);
=======
  void _onLongPressEnd() {
    _longPressStrategy!.onLongPressEnd();

    // Cancel any on-going long-press.
    _longPressStrategy = null;
    _longPressMagnifierGlobalOffset.value = null;

    _handleAutoScrolling.stopAutoScrollHandleMonitoring();
    scrollPosition.removeListener(_updateDragSelection);

    _editingController
      ..allowHandles()
      ..hideMagnifier();
    if (!widget.selection.value!.isCollapsed) {
      _editingController.showToolbar();
      _positionToolbar();
>>>>>>> 67ce16f5
    }
    _overlayPortalRebuildSignal.notifyListeners();
  }

  void _showEditingControlsOverlay() {
    _overlayPortalController.show();
  }

  void _removeEditingOverlayControls() {
    _overlayPortalController.hide();
  }

  void _onHandleDragStart(HandleType handleType, Offset globalOffset) {
    final selectionAffinity = widget.document.getAffinityForSelection(widget.selection.value!);
    switch (handleType) {
      case HandleType.collapsed:
        // no-op for read-only documents
        break;
      case HandleType.upstream:
        _handleType = selectionAffinity == TextAffinity.downstream
            ? SelectionHandleType.upstream
            : SelectionHandleType.downstream;
        break;
      case HandleType.downstream:
        _handleType = selectionAffinity == TextAffinity.downstream
            ? SelectionHandleType.downstream
            : SelectionHandleType.upstream;
        break;
    }

    _globalStartDragOffset = globalOffset;
    final interactorBox = context.findRenderObject() as RenderBox;
    final handleOffsetInInteractor = interactorBox.globalToLocal(globalOffset);
    _dragStartInDoc = _interactorOffsetToDocOffset(handleOffsetInInteractor);

    _startDragPositionOffset = _docLayout
        .getRectForPosition(
          _handleType == SelectionHandleType.upstream ? widget.selection.value!.base : widget.selection.value!.extent,
        )!
        .center;

    // We need to record the scroll offset at the beginning of
    // a drag for the case that this interactor is embedded
    // within an ancestor Scrollable. We need to use this value
    // to calculate a scroll delta on every scroll frame to
    // account for the fact that this interactor is moving within
    // the ancestor scrollable, despite the fact that the user's
    // finger/mouse position hasn't changed.
    _dragStartScrollOffset = scrollPosition.pixels;

    _handleAutoScrolling.startAutoScrollHandleMonitoring();

    scrollPosition.addListener(_updateDragSelection);
  }

  void _onHandleDragUpdate(Offset globalOffset) {
    _globalDragOffset = globalOffset;
    final interactorBox = context.findRenderObject() as RenderBox;
    _dragEndInInteractor = interactorBox.globalToLocal(globalOffset);
    final dragEndInViewport = _interactorOffsetInViewport(_dragEndInInteractor!);

    _updateSelectionForNewDragHandleLocation();

    _handleAutoScrolling.updateAutoScrollHandleMonitoring(
      dragEndInViewport: dragEndInViewport,
    );

    _editingController.showMagnifier();
  }

  void _updateSelectionForNewDragHandleLocation() {
    final docDragDelta = _globalDragOffset! - _globalStartDragOffset!;
    final dragScrollDelta = _dragStartScrollOffset! - scrollPosition.pixels;
    final docDragPosition = _docLayout
        .getDocumentPositionNearestToOffset(_startDragPositionOffset! + docDragDelta - Offset(0, dragScrollDelta));

    if (docDragPosition == null) {
      return;
    }

    if (_handleType == SelectionHandleType.upstream) {
      widget.selection.value = widget.selection.value!.copyWith(
        base: docDragPosition,
      );
    } else if (_handleType == SelectionHandleType.downstream) {
      widget.selection.value = widget.selection.value!.copyWith(
        extent: docDragPosition,
      );
    }
  }

  void _onHandleDragEnd() {
    _handleAutoScrolling.stopAutoScrollHandleMonitoring();
    scrollPosition.removeListener(_updateDragSelection);

    _editingController.hideMagnifier();

    _dragStartScrollOffset = null;
    _dragStartInDoc = null;
    _dragEndInInteractor = null;

    if (widget.selection.value!.isCollapsed) {
      // The selection is collapsed. Read-only documents don't display
      // collapsed selections. Clear the selection.
      widget.selection.value = null;
    } else {
      _editingController.showToolbar();
      _positionToolbar();
    }
  }

  void _updateDragSelection() {
    if (_dragStartInDoc == null) {
      return;
    }

    // We have to re-calculate the drag end in the doc (instead of
    // caching the value during the pan update) because the position
    // in the document is impacted by auto-scrolling behavior.
    final dragEndInDoc = _interactorOffsetToDocOffset(_dragEndInInteractor!);

    final dragPosition = _docLayout.getDocumentPositionNearestToOffset(dragEndInDoc);
    readerGesturesLog.info("Selecting new position during drag: $dragPosition");

    if (dragPosition == null) {
      return;
    }

    late DocumentPosition basePosition;
    late DocumentPosition extentPosition;
    switch (_handleType!) {
      case SelectionHandleType.collapsed:
        // no-op for read-only documents
        return;
      case SelectionHandleType.upstream:
        basePosition = dragPosition;
        extentPosition = widget.selection.value!.extent;
        break;
      case SelectionHandleType.downstream:
        basePosition = widget.selection.value!.base;
        extentPosition = dragPosition;
        break;
    }

    widget.selection.value = DocumentSelection(
      base: basePosition,
      extent: extentPosition,
    );
    readerGesturesLog.fine("Selected region: ${widget.selection.value}");
  }

  void _positionExpandedHandles() {
    final selection = widget.selection.value;
    if (selection == null) {
      readerGesturesLog.shout("Tried to update expanded handle offsets but there is no document selection");
      return;
    }
    if (selection.isCollapsed) {
      readerGesturesLog.shout("Tried to update expanded handle offsets but the selection is collapsed");
      return;
    }

    // Calculate the new rectangles for the upstream and downstream handles.
    final baseHandleRect = _docLayout.getRectForPosition(selection.base)!;
    final extentHandleRect = _docLayout.getRectForPosition(selection.extent)!;
    final affinity = widget.document.getAffinityBetween(base: selection.base, extent: selection.extent);
    late Rect upstreamHandleRect = affinity == TextAffinity.downstream ? baseHandleRect : extentHandleRect;
    late Rect downstreamHandleRect = affinity == TextAffinity.downstream ? extentHandleRect : baseHandleRect;

    _editingController
      ..removeCaret()
      ..collapsedHandleOffset = null
      ..upstreamHandleOffset = upstreamHandleRect.bottomLeft
      ..downstreamHandleOffset = downstreamHandleRect.bottomRight
      ..cancelCollapsedHandleAutoHideCountdown();
  }

  void _positionToolbar() {
    if (!_editingController.shouldDisplayToolbar) {
      return;
    }

    final selection = widget.selection.value!;
    if (selection.isCollapsed) {
      readerGesturesLog.warning(
          "Tried to position toolbar for a collapsed selection in a read-only interactor. Collapsed selections shouldn't exist.");
      return;
    }

    late Rect selectionRect;
    Offset toolbarTopAnchor;
    Offset toolbarBottomAnchor;

    // TODO: The following behavior looks like its calculating a bounding box. Should we use
    //       getRectForSelection instead?
    final baseRectInDoc = _docLayout.getRectForPosition(selection.base)!;
    final extentRectInDoc = _docLayout.getRectForPosition(selection.extent)!;
    final selectionRectInDoc = Rect.fromPoints(
      Offset(
        min(baseRectInDoc.left, extentRectInDoc.left),
        min(baseRectInDoc.top, extentRectInDoc.top),
      ),
      Offset(
        max(baseRectInDoc.right, extentRectInDoc.right),
        max(baseRectInDoc.bottom, extentRectInDoc.bottom),
      ),
    );
    selectionRect = Rect.fromPoints(
      _docLayout.getGlobalOffsetFromDocumentOffset(selectionRectInDoc.topLeft),
      _docLayout.getGlobalOffsetFromDocumentOffset(selectionRectInDoc.bottomRight),
    );

    // TODO: fix the horizontal placement
    //       The logic to position the toolbar horizontally is wrong.
    //       The toolbar should appear horizontally centered between the
    //       left-most and right-most edge of the selection. However, the
    //       left-most and right-most edge of the selection may not match
    //       the handle locations. Consider the situation where multiple
    //       lines/blocks of content are selected, but both handles sit near
    //       the left side of the screen. This logic will position the
    //       toolbar near the left side of the content, when the toolbar should
    //       instead be centered across the full width of the document.
    toolbarTopAnchor = selectionRect.topCenter - const Offset(0, gapBetweenToolbarAndContent);
    toolbarBottomAnchor = selectionRect.bottomCenter + const Offset(0, gapBetweenToolbarAndContent);

    _editingController.positionToolbar(
      topAnchor: toolbarTopAnchor,
      bottomAnchor: toolbarBottomAnchor,
    );
  }

  @override
  Widget build(BuildContext context) {
    final gestureSettings = MediaQuery.maybeOf(context)?.gestureSettings;
    return OverlayPortal(
      controller: _overlayPortalController,
      overlayChildBuilder: _buildControlsOverlay,
      child: RawGestureDetector(
        behavior: HitTestBehavior.translucent,
        gestures: <Type, GestureRecognizerFactory>{
          TapSequenceGestureRecognizer: GestureRecognizerFactoryWithHandlers<TapSequenceGestureRecognizer>(
            () => TapSequenceGestureRecognizer(),
            (TapSequenceGestureRecognizer recognizer) {
              recognizer
                ..onTapDown = _onTapDown
                ..onTapUp = _onTapUp
                ..onDoubleTapDown = _onDoubleTapDown
                ..onTripleTapDown = _onTripleTapDown
                ..gestureSettings = gestureSettings;
            },
          ),
          VerticalDragGestureRecognizer: GestureRecognizerFactoryWithHandlers<VerticalDragGestureRecognizer>(
            () => VerticalDragGestureRecognizer(),
            (VerticalDragGestureRecognizer recognizer) {
              recognizer
                ..dragStartBehavior = DragStartBehavior.down
                ..onStart = _onPanStart
                ..onUpdate = _onPanUpdate
                ..onEnd = _onPanEnd
                ..onCancel = _onPanCancel
                ..gestureSettings = gestureSettings;
            },
          ),
        },
        child: widget.child,
      ),
    );
  }

  Widget _buildControlsOverlay(BuildContext context) {
    return TapRegion(
      groupId: widget.tapRegionGroupId,
      child: ListenableBuilder(
        listenable: _overlayPortalRebuildSignal,
        builder: (context, child) {
          return AndroidDocumentTouchEditingControls(
            editingController: _editingController,
            documentKey: widget.documentKey,
            documentLayout: _docLayout,
            createOverlayControlsClipper: widget.createOverlayControlsClipper,
            handleColor: widget.handleColor,
            onHandleDragStart: _onHandleDragStart,
            onHandleDragUpdate: _onHandleDragUpdate,
            onHandleDragEnd: _onHandleDragEnd,
            popoverToolbarBuilder: widget.popoverToolbarBuilder,
            longPressMagnifierGlobalOffset: _longPressMagnifierGlobalOffset,
            showDebugPaint: false,
          );
        },
      ),
    );
  }
}

// TODO: This was moved here from the SuperEditor side. We've removed the need for this from SuperEditor, remove it from SuperReader, too.
class AndroidDocumentTouchEditingControls extends StatefulWidget {
  const AndroidDocumentTouchEditingControls({
    Key? key,
    required this.editingController,
    required this.documentKey,
    required this.documentLayout,
    required this.handleColor,
    this.onHandleDragStart,
    this.onHandleDragUpdate,
    this.onHandleDragEnd,
    required this.popoverToolbarBuilder,
    this.createOverlayControlsClipper,
    required this.longPressMagnifierGlobalOffset,
    this.showDebugPaint = false,
  }) : super(key: key);

  final AndroidDocumentGestureEditingController editingController;

  final GlobalKey documentKey;

  final DocumentLayout documentLayout;

  /// Creates a clipper that applies to overlay controls, preventing
  /// the overlay controls from appearing outside the given clipping
  /// region.
  ///
  /// If no clipper factory method is provided, then the overlay controls
  /// will be allowed to appear anywhere in the overlay in which they sit
  /// (probably the entire screen).
  final CustomClipper<Rect> Function(BuildContext overlayContext)? createOverlayControlsClipper;

  /// The color of the Android-style drag handles.
  final Color handleColor;

  final void Function(HandleType handleType, Offset globalOffset)? onHandleDragStart;

  final void Function(Offset globalOffset)? onHandleDragUpdate;

  final void Function()? onHandleDragEnd;

  /// Builder that constructs the popover toolbar that's displayed above
  /// selected text.
  ///
  /// Typically, this bar includes actions like "copy", "cut", "paste", etc.
  final WidgetBuilder popoverToolbarBuilder;

  final ValueNotifier<Offset?> longPressMagnifierGlobalOffset;

  final bool showDebugPaint;

  @override
  State createState() => _AndroidDocumentTouchEditingControlsState();
}

class _AndroidDocumentTouchEditingControlsState extends State<AndroidDocumentTouchEditingControls>
    with SingleTickerProviderStateMixin {
  // These global keys are assigned to each draggable handle to
  // prevent a strange dragging issue.
  //
  // Without these keys, if the user drags into the auto-scroll area
  // of the text field for a period of time, we never receive a
  // "pan end" or "pan cancel" callback. I have no idea why this is
  // the case. These handles sit in an Overlay, so it's not as if they
  // suffered some conflict within a ScrollView. I tried many adjustments
  // to recover the end/cancel callbacks. Finally, I tried adding these
  // global keys based on a hunch that perhaps the gesture detector was
  // somehow getting switched out, or assigned to a different widget, and
  // that was somehow disrupting the callback series. For now, these keys
  // seem to solve the problem.
  final _collapsedHandleKey = GlobalKey();
  final _upstreamHandleKey = GlobalKey();
  final _downstreamHandleKey = GlobalKey();

  bool _isDraggingExpandedHandle = false;
  bool _isDraggingHandle = false;
  Offset? _localDragOffset;

  late BlinkController _caretBlinkController;
  Offset? _prevCaretOffset;

  @override
  void initState() {
    super.initState();
    _caretBlinkController = BlinkController(tickerProvider: this);
    _prevCaretOffset = widget.editingController.caretTop;
    widget.editingController.addListener(_onEditingControllerChange);

    if (widget.editingController.shouldDisplayCollapsedHandle) {
      widget.editingController.startCollapsedHandleAutoHideCountdown();
    }
  }

<<<<<<< HEAD
  ScrollableState? _findAncestorScrollable(BuildContext context) {
    final ancestorScrollable = Scrollable.maybeOf(context);
    if (ancestorScrollable == null) {
      return null;
=======
  @override
  void didUpdateWidget(AndroidDocumentTouchEditingControls oldWidget) {
    super.didUpdateWidget(oldWidget);

    if (widget.editingController != oldWidget.editingController) {
      oldWidget.editingController.removeListener(_onEditingControllerChange);
      widget.editingController.addListener(_onEditingControllerChange);
>>>>>>> 67ce16f5
    }
  }

  @override
  void dispose() {
    widget.editingController.removeListener(_onEditingControllerChange);
    _caretBlinkController.dispose();
    super.dispose();
  }

  void _onEditingControllerChange() {
    if (_prevCaretOffset != widget.editingController.caretTop) {
      if (widget.editingController.caretTop == null) {
        _caretBlinkController.stopBlinking();
      } else {
        _caretBlinkController.jumpToOpaque();
      }

      _prevCaretOffset = widget.editingController.caretTop;
    }
  }

  void _onCollapsedPanStart(DragStartDetails details) {
    editorGesturesLog.fine('_onCollapsedPanStart');

    setState(() {
      _isDraggingExpandedHandle = false;
      _isDraggingHandle = true;
      // We map global to local instead of using  details.localPosition because
      // this drag event started in a handle, not within this overall widget.
      _localDragOffset = (context.findRenderObject() as RenderBox).globalToLocal(details.globalPosition);
    });

    widget.onHandleDragStart?.call(HandleType.collapsed, details.globalPosition);
  }

  void _onUpstreamHandlePanStart(DragStartDetails details) {
    _onExpandedHandleDragStart(details);
    widget.onHandleDragStart?.call(HandleType.upstream, details.globalPosition);
  }

  void _onDownstreamHandlePanStart(DragStartDetails details) {
    _onExpandedHandleDragStart(details);
    widget.onHandleDragStart?.call(HandleType.downstream, details.globalPosition);
  }

  void _onExpandedHandleDragStart(DragStartDetails details) {
    setState(() {
      _isDraggingExpandedHandle = true;
      _isDraggingHandle = true;
      // We map global to local instead of using  details.localPosition because
      // this drag event started in a handle, not within this overall widget.
      _localDragOffset = (context.findRenderObject() as RenderBox).globalToLocal(details.globalPosition);
    });
  }

  void _onPanUpdate(DragUpdateDetails details) {
    editorGesturesLog.fine('_onPanUpdate');

    widget.onHandleDragUpdate?.call(details.globalPosition);

    setState(() {
      _localDragOffset = _localDragOffset! + details.delta;
    });
  }

  void _onPanEnd(DragEndDetails details) {
    editorGesturesLog.fine('_onPanEnd');
    _onHandleDragEnd();
  }

  void _onPanCancel() {
    editorGesturesLog.fine('_onPanCancel');
    _onHandleDragEnd();
  }

  void _onHandleDragEnd() {
    editorGesturesLog.fine('_onHandleDragEnd()');

    // TODO: ensure that extent is visible

    setState(() {
      _isDraggingExpandedHandle = false;
      _isDraggingHandle = false;
      _localDragOffset = null;
    });

    widget.onHandleDragEnd?.call();
  }

  @override
  Widget build(BuildContext context) {
    return ListenableBuilder(
      listenable: widget.editingController,
      builder: (context, _) {
        return Padding(
          // Remove the keyboard from the space that we occupy so that
          // clipping calculations apply to the expected visual borders,
          // instead of applying underneath the keyboard.
          padding: EdgeInsets.only(bottom: MediaQuery.of(context).viewInsets.bottom),
          child: ClipRect(
            clipper: widget.createOverlayControlsClipper?.call(context),
            child: SizedBox(
              // ^ SizedBox tries to be as large as possible, because
              // a Stack will collapse into nothing unless something
              // expands it.
              width: double.infinity,
              height: double.infinity,
              child: Stack(
                children: [
                  // Build the caret
                  _buildCaret(),
                  // Build the drag handles (if desired).
                  // We don't show handles on web because the browser already displays the native handles.
                  if (!CurrentPlatform.isWeb) //
                    ..._buildHandles(),
                  // Build the focal point for the magnifier
                  if (_isDraggingHandle || widget.longPressMagnifierGlobalOffset.value != null)
                    _buildMagnifierFocalPoint(),
                  // Build the magnifier (this needs to be done before building
                  // the handles so that the magnifier doesn't show the handles.
                  // We don't show magnifier on web because the browser already displays the native magnifier.
                  if (!CurrentPlatform.isWeb && widget.editingController.shouldDisplayMagnifier) _buildMagnifier(),
                  // Build the editing toolbar.
                  // We don't show toolbar on web because the browser already displays the native toolbar.
                  if (!CurrentPlatform.isWeb &&
                      widget.editingController.shouldDisplayToolbar &&
                      widget.editingController.isToolbarPositioned)
                    _buildToolbar(context),
                  // Build a UI that's useful for debugging, if desired.
                  if (widget.showDebugPaint)
                    IgnorePointer(
                      child: Container(
                        width: double.infinity,
                        height: double.infinity,
                        color: Colors.yellow.withOpacity(0.2),
                      ),
                    ),
                ],
              ),
            ),
          ),
        );
      },
    );
  }

  Widget _buildCaret() {
    if (!widget.editingController.hasCaret) {
      return const SizedBox();
    }

    return Follower.withOffset(
      link: widget.editingController.selectionLinks.caretLink,
      leaderAnchor: Alignment.topCenter,
      followerAnchor: Alignment.topCenter,
      showWhenUnlinked: false,
      child: IgnorePointer(
        child: BlinkingCaret(
          controller: _caretBlinkController,
          caretOffset: const Offset(0, 0),
          caretHeight: widget.editingController.caretHeight!,
          width: 2,
          color: widget.showDebugPaint ? Colors.green : widget.handleColor,
          borderRadius: BorderRadius.zero,
          isTextEmpty: false,
          showCaret: true,
        ),
      ),
    );
  }

  List<Widget> _buildHandles() {
    if (!widget.editingController.shouldDisplayCollapsedHandle &&
        !widget.editingController.shouldDisplayExpandedHandles) {
      editorGesturesLog.finer('Not building overlay handles because there is no selection');
      // There is no selection. Draw nothing.
      return [];
    }

    if (widget.editingController.shouldDisplayCollapsedHandle && !_isDraggingExpandedHandle) {
      // Note: we don't build the collapsed handle if we're currently dragging
      //       the base or extent because, if we did, then when the user drags
      //       crosses the base and extent, we'd suddenly jump from an expanded
      //       selection to a collapsed selection.
      return [
        _buildCollapsedHandle(),
      ];
    } else {
      return _buildExpandedHandles();
    }
  }

  Widget _buildCollapsedHandle() {
    return _buildHandle(
      handleKey: _collapsedHandleKey,
      handleLink: widget.editingController.selectionLinks.caretLink,
      leaderAnchor: Alignment.bottomCenter,
      followerAnchor: Alignment.topCenter,
      handleOffset: const Offset(-0.5, 5), // Chosen experimentally
      handleType: HandleType.collapsed,
      debugColor: Colors.green,
      onPanStart: _onCollapsedPanStart,
    );
  }

  List<Widget> _buildExpandedHandles() {
    return [
      // upstream-bounding (left side of a RTL line of text) handle touch target
      _buildHandle(
        handleKey: _upstreamHandleKey,
        handleLink: widget.editingController.selectionLinks.upstreamLink,
        leaderAnchor: Alignment.bottomLeft,
        followerAnchor: Alignment.topRight,
        handleOffset: const Offset(0, 2), // Chosen experimentally
        handleType: HandleType.upstream,
        debugColor: Colors.green,
        onPanStart: _onUpstreamHandlePanStart,
      ),
      // downstream-bounding (right side of a RTL line of text) handle touch target
      _buildHandle(
        handleKey: _downstreamHandleKey,
        handleLink: widget.editingController.selectionLinks.downstreamLink,
        leaderAnchor: Alignment.bottomRight,
        followerAnchor: Alignment.topLeft,
        handleOffset: const Offset(-1, 2), // Chosen experimentally
        handleType: HandleType.downstream,
        debugColor: Colors.red,
        onPanStart: _onDownstreamHandlePanStart,
      ),
    ];
  }

  Widget _buildHandle({
    required Key handleKey,
    required LeaderLink handleLink,
    required Alignment leaderAnchor,
    required Alignment followerAnchor,
    Offset? handleOffset,
    Offset handleFractionalTranslation = Offset.zero,
    required HandleType handleType,
    required Color debugColor,
    required void Function(DragStartDetails) onPanStart,
  }) {
    return Follower.withOffset(
      key: handleKey,
      link: handleLink,
      leaderAnchor: leaderAnchor,
      followerAnchor: followerAnchor,
      offset: handleOffset ?? Offset.zero,
      showWhenUnlinked: false,
      child: FractionalTranslation(
        translation: handleFractionalTranslation,
        child: GestureDetector(
          behavior: HitTestBehavior.translucent,
          onPanStart: onPanStart,
          onPanUpdate: _onPanUpdate,
          onPanEnd: _onPanEnd,
          onPanCancel: _onPanCancel,
          child: Container(
            color: widget.showDebugPaint ? Colors.green : Colors.transparent,
            child: AnimatedOpacity(
              opacity: handleType == HandleType.collapsed && widget.editingController.isCollapsedHandleAutoHidden
                  ? 0.0
                  : 1.0,
              duration: const Duration(milliseconds: 150),
              child: AndroidSelectionHandle(
                handleType: handleType,
                color: widget.handleColor,
              ),
            ),
          ),
        ),
      ),
    );
  }

  Widget _buildMagnifierFocalPoint() {
    late Offset magnifierOffset;
    if (widget.longPressMagnifierGlobalOffset.value != null) {
      // The user is long-pressing, the magnifier should go at the selection
      // extent.
      magnifierOffset = widget.longPressMagnifierGlobalOffset.value!;
    } else {
      // The user is dragging a handle. The magnifier should go wherever the user
      // places his finger.
      //
      // Also, pull the magnifier up a little bit because the Android drag handles
      // sit below the content they refer to.
      magnifierOffset = _localDragOffset! - const Offset(0, 20);
    }

    // When the user is dragging a handle in this overlay, we
    // are responsible for positioning the focal point for the
    // magnifier to follow. We do that here.
    return Positioned(
      left: magnifierOffset.dx,
      // TODO: select focal position based on type of content
      top: magnifierOffset.dy,
      child: CompositedTransformTarget(
        link: widget.editingController.magnifierFocalPointLink,
        child: const SizedBox(width: 1, height: 1),
      ),
    );
  }

  Widget _buildMagnifier() {
    // Display a magnifier that tracks a focal point.
    //
    // When the user is dragging an overlay handle, we place a LayerLink
    // target. This magnifier follows that target.
    return Center(
      child: AndroidFollowingMagnifier(
        layerLink: widget.editingController.magnifierFocalPointLink,
        offsetFromFocalPoint: const Offset(0, -72),
      ),
    );
  }

  Widget _buildToolbar(BuildContext context) {
    // TODO: figure out why this approach works. Why isn't the text field's
    //       RenderBox offset stale when the keyboard opens or closes? Shouldn't
    //       we end up with the previous offset because no rebuild happens?
    //
    //       Disproven theory: CompositedTransformFollower's link causes a rebuild of its
    //       subtree whenever the linked transform changes.
    //
    //       Theory:
    //         - Keyboard only effects vertical offsets, so global x offset
    //           was never at risk
    //         - The global y offset isn't used in the calculation at all
    //         - If this same approach were used in a situation where the
    //           distance between the left edge of the available space and the
    //           text field changed, I think it would fail.
    return CustomSingleChildLayout(
      delegate: ToolbarPositionDelegate(
        // TODO: handle situation where document isn't full screen
        textFieldGlobalOffset: Offset.zero,
        desiredTopAnchorInTextField: widget.editingController.toolbarTopAnchor!, //toolbarTopAnchor,
        desiredBottomAnchorInTextField: widget.editingController.toolbarBottomAnchor!, //toolbarBottomAnchor,
        screenPadding: widget.editingController.screenPadding,
      ),
      child: IgnorePointer(
        ignoring: !widget.editingController.shouldDisplayToolbar,
        child: AnimatedOpacity(
          opacity: widget.editingController.shouldDisplayToolbar ? 1.0 : 0.0,
          duration: const Duration(milliseconds: 150),
          child: Builder(builder: widget.popoverToolbarBuilder),
        ),
      ),
    );
  }
}<|MERGE_RESOLUTION|>--- conflicted
+++ resolved
@@ -795,9 +795,6 @@
     }
   }
 
-<<<<<<< HEAD
-      Overlay.of(context).insert(_controlsOverlayEntry!);
-=======
   void _onLongPressEnd() {
     _longPressStrategy!.onLongPressEnd();
 
@@ -814,7 +811,6 @@
     if (!widget.selection.value!.isCollapsed) {
       _editingController.showToolbar();
       _positionToolbar();
->>>>>>> 67ce16f5
     }
     _overlayPortalRebuildSignal.notifyListeners();
   }
@@ -1202,12 +1198,6 @@
     }
   }
 
-<<<<<<< HEAD
-  ScrollableState? _findAncestorScrollable(BuildContext context) {
-    final ancestorScrollable = Scrollable.maybeOf(context);
-    if (ancestorScrollable == null) {
-      return null;
-=======
   @override
   void didUpdateWidget(AndroidDocumentTouchEditingControls oldWidget) {
     super.didUpdateWidget(oldWidget);
@@ -1215,7 +1205,6 @@
     if (widget.editingController != oldWidget.editingController) {
       oldWidget.editingController.removeListener(_onEditingControllerChange);
       widget.editingController.addListener(_onEditingControllerChange);
->>>>>>> 67ce16f5
     }
   }
 
