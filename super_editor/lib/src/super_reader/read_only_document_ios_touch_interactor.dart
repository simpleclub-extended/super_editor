import 'dart:async';

import 'package:flutter/foundation.dart';
import 'package:flutter/gestures.dart';
import 'package:flutter/material.dart';
import 'package:follow_the_leader/follow_the_leader.dart';
import 'package:super_editor/src/core/document.dart';
import 'package:super_editor/src/core/document_layout.dart';
import 'package:super_editor/src/core/document_selection.dart';
import 'package:super_editor/src/default_editor/document_gestures_touch_ios.dart';
import 'package:super_editor/src/document_operations/selection_operations.dart';
import 'package:super_editor/src/infrastructure/_logging.dart';
import 'package:super_editor/src/infrastructure/content_layers.dart';
import 'package:super_editor/src/infrastructure/document_gestures.dart';
import 'package:super_editor/src/infrastructure/document_gestures_interaction_overrides.dart';
import 'package:super_editor/src/infrastructure/flutter/build_context.dart';
import 'package:super_editor/src/infrastructure/flutter/flutter_scheduler.dart';
import 'package:super_editor/src/infrastructure/multi_tap_gesture.dart';
import 'package:super_editor/src/infrastructure/platforms/ios/ios_document_controls.dart';
import 'package:super_editor/src/infrastructure/platforms/ios/long_press_selection.dart';
import 'package:super_editor/src/infrastructure/platforms/ios/magnifier.dart';
import 'package:super_editor/src/infrastructure/platforms/mobile_documents.dart';
import 'package:super_editor/src/infrastructure/platforms/platform.dart';
import 'package:super_editor/src/infrastructure/touch_controls.dart';
import 'package:super_editor/src/super_reader/reader_context.dart';
import 'package:super_editor/src/super_reader/super_reader.dart';

/// An [InheritedWidget] that provides shared access to a [SuperReaderIosControlsController],
/// which coordinates the state of iOS controls like drag handles, magnifier, and toolbar.
///
/// This widget and its associated controller exist so that [SuperReader] has maximum freedom
/// in terms of where to implement iOS gestures vs handles vs the magnifier vs the toolbar.
/// Each of these responsibilities have some unique differences, which make them difficult
/// or impossible to implement within a single widget. By sharing a controller, a group of
/// independent widgets can work together to cover those various responsibilities.
///
/// Centralizing a controller in an [InheritedWidget] also allows [SuperReader] to share that
/// control with application code outside of [SuperReader], by placing an [SuperReaderIosControlsScope]
/// above the [SuperReader] in the widget tree. For this reason, [SuperReader] should access
/// the [SuperReaderIosControlsScope] through [rootOf].
class SuperReaderIosControlsScope extends InheritedWidget {
  /// Finds the highest [SuperReaderIosControlsScope] in the widget tree, above the given
  /// [context], and returns its associated [SuperReaderIosControlsController].
  static SuperReaderIosControlsController rootOf(BuildContext context) {
    final data = maybeRootOf(context);

    if (data == null) {
      throw Exception("Tried to depend upon the root IosReaderControlsScope but no such ancestor widget exists.");
    }

    return data;
  }

  static SuperReaderIosControlsController? maybeRootOf(BuildContext context) {
    InheritedElement? root;

    context.visitAncestorElements((element) {
      if (element is! InheritedElement || element.widget is! SuperReaderIosControlsScope) {
        // Keep visiting.
        return true;
      }

      root = element;

      // Keep visiting, to ensure we get the root scope.
      return true;
    });

    if (root == null) {
      return null;
    }

    // Create build dependency on the iOS controls context.
    context.dependOnInheritedElement(root!);

    // Return the current iOS controls data.
    return (root!.widget as SuperReaderIosControlsScope).controller;
  }

  /// Finds the nearest [SuperReaderIosControlsScope] in the widget tree, above the given
  /// [context], and returns its associated [SuperReaderIosControlsController].
  static SuperReaderIosControlsController nearestOf(BuildContext context) =>
      context.dependOnInheritedWidgetOfExactType<SuperReaderIosControlsScope>()!.controller;

  static SuperReaderIosControlsController? maybeNearestOf(BuildContext context) =>
      context.dependOnInheritedWidgetOfExactType<SuperReaderIosControlsScope>()?.controller;

  const SuperReaderIosControlsScope({
    super.key,
    required this.controller,
    required super.child,
  });

  final SuperReaderIosControlsController controller;

  @override
  bool updateShouldNotify(SuperReaderIosControlsScope oldWidget) {
    return controller != oldWidget.controller;
  }
}

/// A controller, which coordinates the state of various iOS reader controls, including
/// drag handles, magnifier, and toolbar.
class SuperReaderIosControlsController {
  SuperReaderIosControlsController({
    this.handleColor,
    this.magnifierBuilder,
    this.toolbarBuilder,
    this.createOverlayControlsClipper,
  });

  void dispose() {
    _shouldShowMagnifier.dispose();
    _shouldShowToolbar.dispose();
  }

  /// Color of the text selection drag handles on iOS.
  final Color? handleColor;

  /// Whether the iOS magnifier should be displayed right now.
  ValueListenable<bool> get shouldShowMagnifier => _shouldShowMagnifier;
  final _shouldShowMagnifier = ValueNotifier<bool>(false);

  /// Shows the magnifier by setting [shouldShowMagnifier] to `true`.
  void showMagnifier() => _shouldShowMagnifier.value = true;

  /// Hides the magnifier by setting [shouldShowMagnifier] to `false`.
  void hideMagnifier() => _shouldShowMagnifier.value = false;

  /// Toggles [shouldShowMagnifier].
  void toggleMagnifier() => _shouldShowMagnifier.value = !_shouldShowMagnifier.value;

  /// Link to a location where a magnifier should be focused.
  final magnifierFocalPoint = LeaderLink();

  /// (Optional) Builder to create the visual representation of the magnifier.
  ///
  /// If [magnifierBuilder] is `null`, a default iOS magnifier is displayed.
  final DocumentMagnifierBuilder? magnifierBuilder;

  /// Whether the iOS floating toolbar should be displayed right now.
  ValueListenable<bool> get shouldShowToolbar => _shouldShowToolbar;
  final _shouldShowToolbar = ValueNotifier<bool>(false);

  /// Shows the toolbar by setting [shouldShowToolbar] to `true`.
  void showToolbar() => _shouldShowToolbar.value = true;

  /// Hides the toolbar by setting [shouldShowToolbar] to `false`.
  void hideToolbar() => _shouldShowToolbar.value = false;

  /// Toggles [shouldShowToolbar].
  void toggleToolbar() => _shouldShowToolbar.value = !_shouldShowToolbar.value;

  /// Link to a location where a toolbar should be focused.
  ///
  /// This link probably points to a rectangle, such as a bounding rectangle
  /// around the user's selection. Therefore, the toolbar builder shouldn't
  /// assume that this focal point is a single pixel.
  final toolbarFocalPoint = LeaderLink();

  /// (Optional) Builder to create the visual representation of the floating
  /// toolbar.
  ///
  /// If [toolbarBuilder] is `null`, a default iOS toolbar is displayed.
  final DocumentFloatingToolbarBuilder? toolbarBuilder;

  /// Creates a clipper that restricts where the toolbar and magnifier can
  /// appear in the overlay.
  ///
  /// If no clipper factory method is provided, then the overlay controls
  /// will be allowed to appear anywhere in the overlay in which they sit
  /// (probably the entire screen).
  final CustomClipper<Rect> Function(BuildContext overlayContext)? createOverlayControlsClipper;
}

/// Document gesture interactor that's designed for iOS touch input, e.g.,
/// drag to scroll, double and triple tap to select content, and drag
/// selection ends to expand selection.
///
/// The primary difference between a read-only touch interactor, and an
/// editing touch interactor, is that read-only documents don't support
/// collapsed selections, i.e., caret display. When the user taps on
/// a read-only document, nothing happens. The user must drag an expanded
/// selection, or double/triple tap to select content.
class SuperReaderIosDocumentTouchInteractor extends StatefulWidget {
  const SuperReaderIosDocumentTouchInteractor({
    Key? key,
    required this.focusNode,
    required this.document,
    required this.documentKey,
    required this.getDocumentLayout,
    required this.selection,
    required this.scrollController,
    this.contentTapHandler,
    this.dragAutoScrollBoundary = const AxisOffset.symmetric(54),
    this.showDebugPaint = false,
    this.child,
  }) : super(key: key);

  final FocusNode focusNode;

  final Document document;
  final GlobalKey documentKey;
  final DocumentLayout Function() getDocumentLayout;
  final ValueNotifier<DocumentSelection?> selection;

  final ScrollController scrollController;

  /// Optional handler that responds to taps on content, e.g., opening
  /// a link when the user taps on text with a link attribution.
  final ContentTapDelegate? contentTapHandler;

  /// The closest that the user's selection drag gesture can get to the
  /// document boundary before auto-scrolling.
  ///
  /// The default value is `54.0` pixels for both the leading and trailing
  /// edges.
  final AxisOffset dragAutoScrollBoundary;

  final bool showDebugPaint;

  final Widget? child;

  @override
  State createState() => _SuperReaderIosDocumentTouchInteractorState();
}

class _SuperReaderIosDocumentTouchInteractorState extends State<SuperReaderIosDocumentTouchInteractor>
    with WidgetsBindingObserver, SingleTickerProviderStateMixin {
  // The ScrollPosition attached to the _ancestorScrollable.
  ScrollPosition? _ancestorScrollPosition;
  // The actual ScrollPosition that's used for the document layout, either
  // the Scrollable installed by this interactor, or an ancestor Scrollable.
  ScrollPosition? _activeScrollPosition;

  SuperReaderIosControlsController? _controlsController;

  late DragHandleAutoScroller _handleAutoScrolling;
  Offset? _globalStartDragOffset;
  Offset? _dragStartInDoc;
  Offset? _startDragPositionOffset;
  double? _dragStartScrollOffset;
  Offset? _globalDragOffset;
  Offset? _dragEndInInteractor;
  DragMode? _dragMode;
  // TODO: HandleType is the wrong type here, we need collapsed/base/extent,
  //       not collapsed/upstream/downstream. Change the type once it's working.
  HandleType? _dragHandleType;

  final _magnifierOffset = ValueNotifier<Offset?>(null);

  Timer? _tapDownLongPressTimer;
  Offset? _globalTapDownOffset;
  bool get _isLongPressInProgress => _longPressStrategy != null;
  IosLongPressSelectionStrategy? _longPressStrategy;

  /// Holds the drag gesture that scrolls the document.
  Drag? _scrollingDrag;

  @override
  void initState() {
    super.initState();

    _handleAutoScrolling = DragHandleAutoScroller(
      vsync: this,
      dragAutoScrollBoundary: widget.dragAutoScrollBoundary,
      getScrollPosition: () => scrollPosition,
      getViewportBox: () => viewportBox,
    );

    widget.document.addListener(_onDocumentChange);

    widget.selection.addListener(_onSelectionChange);
    // If we already have a selection, we may need to display drag handles.
    if (widget.selection.value != null) {
      _onSelectionChange();
    }

    WidgetsBinding.instance.addObserver(this);
  }

  @override
  void didChangeDependencies() {
    super.didChangeDependencies();

    _controlsController = SuperReaderIosControlsScope.rootOf(context);

    _ancestorScrollPosition = context.findAncestorScrollableWithVerticalScroll?.position;

    // On the next frame, check if our active scroll position changed to a
    // different instance. If it did, move our listener to the new one.
    //
    // This is posted to the next frame because the first time this method
    // runs, we haven't attached to our own ScrollController yet, so
    // this.scrollPosition might be null.
    onNextFrame((_) {
      final newScrollPosition = scrollPosition;
      if (newScrollPosition == _activeScrollPosition) {
        return;
      }

      setState(() {
        _activeScrollPosition = newScrollPosition;
      });
    });
  }

  @override
  void didUpdateWidget(SuperReaderIosDocumentTouchInteractor oldWidget) {
    super.didUpdateWidget(oldWidget);

    if (widget.document != oldWidget.document) {
      oldWidget.document.removeListener(_onDocumentChange);
      widget.document.addListener(_onDocumentChange);
    }

    if (widget.selection != oldWidget.selection) {
      oldWidget.selection.removeListener(_onSelectionChange);
      widget.selection.addListener(_onSelectionChange);

      // Selection has changed, we need to update the caret.
      if (widget.selection.value != oldWidget.selection.value) {
        _onSelectionChange();
      }
    }
  }

  @override
  void dispose() {
    WidgetsBinding.instance.removeObserver(this);

    widget.document.removeListener(_onDocumentChange);
    widget.selection.removeListener(_onSelectionChange);

    _handleAutoScrolling.dispose();

    super.dispose();
  }

  void _ensureSelectionExtentIsVisible() {
    readerGesturesLog.fine("Ensuring selection extent is visible");
    final selection = widget.selection.value;
    if (selection == null) {
      // There's no selection. We don't need to take any action.
      return;
    }

    // Calculate the y-value of the selection extent side of the selected content so that we
    // can ensure they're visible.
    final selectionRectInDocumentLayout =
        widget.getDocumentLayout().getRectForSelection(selection.base, selection.extent)!;
    final extentOffsetInViewport = widget.document.getAffinityForSelection(selection) == TextAffinity.downstream
        ? _documentOffsetToViewportOffset(selectionRectInDocumentLayout.bottomCenter)
        : _documentOffsetToViewportOffset(selectionRectInDocumentLayout.topCenter);

    _handleAutoScrolling.ensureOffsetIsVisible(extentOffsetInViewport);
  }

  Offset _documentOffsetToViewportOffset(Offset documentOffset) {
    final globalOffset = _docLayout.getGlobalOffsetFromDocumentOffset(documentOffset);
    return viewportBox.globalToLocal(globalOffset);
  }

  void _onDocumentChange(_) {
    _controlsController!.hideToolbar();

    onNextFrame((_) {
      // The user may have changed the type of node, e.g., paragraph to
      // blockquote, which impacts the caret size and position. Reposition
      // the caret on the next frame.
      // TODO: find a way to only do this when something relevant changes
      _updateHandlesAfterSelectionOrLayoutChange();

      _ensureSelectionExtentIsVisible();
    });
  }

  void _onSelectionChange() {
    // The selection change might correspond to new content that's not
    // laid out yet. Wait until the next frame to update visuals.
    onNextFrame((_) => _updateHandlesAfterSelectionOrLayoutChange());
  }

  void _updateHandlesAfterSelectionOrLayoutChange() {
    final newSelection = widget.selection.value;

    if (newSelection == null) {
      _controlsController!.hideToolbar();
    }
  }

  /// Returns the layout for the current document, which answers questions
  /// about the locations and sizes of visual components within the layout.
  DocumentLayout get _docLayout => widget.getDocumentLayout();

  /// Returns the `ScrollPosition` that controls the scroll offset of
  /// this widget.
  ///
  /// If this widget has an ancestor `Scrollable`, then the returned
  /// `ScrollPosition` belongs to that ancestor `Scrollable`, and this
  /// widget doesn't include a `ScrollView`.
  ///
  /// If this widget doesn't have an ancestor `Scrollable`, then this
  /// widget includes a `ScrollView` and the `ScrollView`'s position
  /// is returned.
  ScrollPosition get scrollPosition => _ancestorScrollPosition ?? widget.scrollController.position;

  /// Returns the `RenderBox` for the scrolling viewport.
  ///
  /// If this widget has an ancestor `Scrollable`, then the returned
  /// `RenderBox` belongs to that ancestor `Scrollable`.
  ///
  /// If this widget doesn't have an ancestor `Scrollable`, then this
  /// widget includes a `ScrollView` and this `State`'s render object
  /// is the viewport `RenderBox`.
  RenderBox get viewportBox =>
      (context.findAncestorScrollableWithVerticalScroll?.context.findRenderObject() ?? context.findRenderObject())
          as RenderBox;

  RenderBox get interactorBox => context.findRenderObject() as RenderBox;

  /// Converts the given [interactorOffset] from the [DocumentInteractor]'s coordinate
  /// space to the [DocumentLayout]'s coordinate space.
  Offset _interactorOffsetToDocumentOffset(Offset interactorOffset) {
    final globalOffset = (context.findRenderObject() as RenderBox).localToGlobal(interactorOffset);
    return _docLayout.getDocumentOffsetFromAncestorOffset(globalOffset);
  }

  /// Maps the given [interactorOffset] within the interactor's coordinate space
  /// to the same screen position in the viewport's coordinate space.
  ///
  /// When this interactor includes it's own `ScrollView`, the [interactorOffset]
  /// is the same as the viewport offset.
  ///
  /// When this interactor defers to an ancestor `Scrollable`, then the
  /// [interactorOffset] is transformed into the ancestor coordinate space.
  Offset _interactorOffsetInViewport(Offset interactorOffset) {
    // Viewport might be our box, or an ancestor box if we're inside someone
    // else's Scrollable.
    return viewportBox.globalToLocal(
      interactorBox.localToGlobal(interactorOffset),
    );
  }

  void _onTapDown(TapDownDetails details) {
    if (scrollPosition.isScrollingNotifier.value) {
      // The user tapped while the document was scrolling.
      // Cancel the scroll momentum.
      (scrollPosition as ScrollPositionWithSingleContext).goIdle();
      return;
    }

    _globalTapDownOffset = details.globalPosition;
    _tapDownLongPressTimer?.cancel();
    _tapDownLongPressTimer = Timer(kLongPressTimeout, _onLongPressDown);
  }

  // Runs when a tap down has lasted long enough to signify a long-press.
  void _onLongPressDown() {
    final interactorOffset = interactorBox.globalToLocal(_globalTapDownOffset!);
    final tapDownDocumentOffset = _interactorOffsetToDocumentOffset(interactorOffset);
    final tapDownDocumentPosition = _docLayout.getDocumentPositionNearestToOffset(tapDownDocumentOffset);
    if (tapDownDocumentPosition == null) {
      return;
    }

    if (_isOverBaseHandle(interactorOffset) || _isOverExtentHandle(interactorOffset)) {
      // Don't do anything for long presses over the handles, because we want the user
      // to be able to drag them without worrying about how long they've pressed.
      return;
    }

    _globalDragOffset = _globalTapDownOffset;
    _longPressStrategy = IosLongPressSelectionStrategy(
      document: widget.document,
      documentLayout: _docLayout,
      select: _select,
    );
    final didLongPressSelectionStart = _longPressStrategy!.onLongPressStart(
      tapDownDocumentOffset: tapDownDocumentOffset,
    );
    if (!didLongPressSelectionStart) {
      _longPressStrategy = null;
      return;
    }

    _magnifierOffset.value = _interactorOffsetToDocumentOffset(interactorBox.globalToLocal(_globalTapDownOffset!));
    _controlsController!
      ..hideToolbar()
      ..showMagnifier();

    widget.focusNode.requestFocus();
  }

  void _onTapUp(TapUpDetails details) {
    // Stop waiting for a long-press to start.
    _globalTapDownOffset = null;
    _tapDownLongPressTimer?.cancel();
    _controlsController!.hideMagnifier();

    final selection = widget.selection.value;
    if (selection != null &&
        !selection.isCollapsed &&
        (_isOverBaseHandle(details.localPosition) || _isOverExtentHandle(details.localPosition))) {
      _controlsController!.toggleToolbar();
      return;
    }

    readerGesturesLog.info("Tap down on document");
    final docOffset = _interactorOffsetToDocumentOffset(details.localPosition);
    readerGesturesLog.fine(" - document offset: $docOffset");
    final docPosition = _docLayout.getDocumentPositionNearestToOffset(docOffset);
    readerGesturesLog.fine(" - tapped document position: $docPosition");

    if (widget.contentTapHandler != null && docPosition != null) {
      final result = widget.contentTapHandler!.onTap(docPosition);
      if (result == TapHandlingInstruction.halt) {
        // The custom tap handler doesn't want us to react at all
        // to the tap.
        return;
      }
    }

    if (docPosition != null &&
        selection != null &&
        !selection.isCollapsed &&
        widget.document.doesSelectionContainPosition(selection, docPosition)) {
      // The user tapped on an expanded selection. Toggle the toolbar.
      _controlsController!.toggleToolbar();
      return;
    }

    widget.selection.value = null;
    _controlsController!.hideToolbar();

    widget.focusNode.requestFocus();
  }

  void _onDoubleTapUp(TapUpDetails details) {
    final selection = widget.selection.value;
    if (selection != null &&
        !selection.isCollapsed &&
        (_isOverBaseHandle(details.localPosition) || _isOverExtentHandle(details.localPosition))) {
      return;
    }

    readerGesturesLog.info("Double tap down on document");
    final docOffset = _interactorOffsetToDocumentOffset(details.localPosition);
    readerGesturesLog.fine(" - document offset: $docOffset");
    final docPosition = _docLayout.getDocumentPositionNearestToOffset(docOffset);
    readerGesturesLog.fine(" - tapped document position: $docPosition");

    if (docPosition != null && widget.contentTapHandler != null) {
      final result = widget.contentTapHandler!.onDoubleTap(docPosition);
      if (result == TapHandlingInstruction.halt) {
        // The custom tap handler doesn't want us to react at all
        // to the tap.
        return;
      }
    }

    widget.selection.value = null;

    if (docPosition != null) {
      final tappedComponent = _docLayout.getComponentByNodeId(docPosition.nodeId)!;
      if (!tappedComponent.isVisualSelectionSupported()) {
        return;
      }

      widget.selection.value = null;

      bool didSelectContent = selectWordAt(
        docPosition: docPosition,
        docLayout: _docLayout,
        selection: widget.selection,
      );

      if (!didSelectContent) {
        selectBlockAt(docPosition, widget.selection);
      }
    }

    final newSelection = widget.selection.value;
    if (newSelection == null || newSelection.isCollapsed) {
      _controlsController!.hideToolbar();
    } else {
      _controlsController!.showToolbar();
    }

    widget.focusNode.requestFocus();
  }

  void _onTripleTapUp(TapUpDetails details) {
    readerGesturesLog.info("Triple down down on document");

    final docOffset = _interactorOffsetToDocumentOffset(details.localPosition);
    readerGesturesLog.fine(" - document offset: $docOffset");
    final docPosition = _docLayout.getDocumentPositionNearestToOffset(docOffset);
    readerGesturesLog.fine(" - tapped document position: $docPosition");

    if (docPosition != null && widget.contentTapHandler != null) {
      final result = widget.contentTapHandler!.onTripleTap(docPosition);
      if (result == TapHandlingInstruction.halt) {
        // The custom tap handler doesn't want us to react at all
        // to the tap.
        return;
      }
    }

    widget.selection.value = null;

    if (docPosition != null) {
      final tappedComponent = _docLayout.getComponentByNodeId(docPosition.nodeId)!;
      if (!tappedComponent.isVisualSelectionSupported()) {
        return;
      }

      selectParagraphAt(
        docPosition: docPosition,
        docLayout: _docLayout,
        selection: widget.selection,
      );
    }

    final selection = widget.selection.value;
    if (selection == null || selection.isCollapsed) {
      _controlsController!.hideToolbar();
    } else {
      _controlsController!.showToolbar();
    }

    widget.focusNode.requestFocus();
  }

  void _onPanDown(DragDownDetails details) {
    // No-op: this method is only here to beat out any ancestor
    // Scrollable that's also trying to drag.
  }

  void _onPanStart(DragStartDetails details) {
    // Stop waiting for a long-press to start, if a long press isn't already in-progress.
    _globalTapDownOffset = null;
    _tapDownLongPressTimer?.cancel();

    // TODO: to help the user drag handles instead of scrolling, try checking touch
    //       placement during onTapDown, and then pick that up here. I think the little
    //       bit of slop might be the problem.
    final selection = widget.selection.value;
    if (selection == null) {
      // There isn't a selection, the user is dragging to scroll the document.
      _startDragScrolling(details);
      return;
    }

    if (_isLongPressInProgress) {
      _dragMode = DragMode.longPress;
      _dragHandleType = null;
      _longPressStrategy!.onLongPressDragStart();
    } else if (_isOverBaseHandle(details.localPosition)) {
      _dragMode = DragMode.base;
      _dragHandleType = HandleType.upstream;
    } else if (_isOverExtentHandle(details.localPosition)) {
      _dragMode = DragMode.extent;
      _dragHandleType = HandleType.downstream;
    } else {
      // The user isn't dragging over a handle.
      // Start scrolling the document.
      _startDragScrolling(details);
      return;
    }

    _controlsController!.hideToolbar();

    _globalStartDragOffset = details.globalPosition;
    final interactorBox = context.findRenderObject() as RenderBox;
    final handleOffsetInInteractor = interactorBox.globalToLocal(details.globalPosition);
    _dragStartInDoc = _interactorOffsetToDocumentOffset(handleOffsetInInteractor);

    if (_dragHandleType != null) {
      _startDragPositionOffset = _docLayout
          .getRectForPosition(
            _dragHandleType! == HandleType.upstream ? selection.base : selection.extent,
          )!
          .center;
    } else {
      // User is long-press dragging, which is why there's no drag handle type.
      // In this case, the start drag offset is wherever the user touched.
      _startDragPositionOffset = _dragStartInDoc!;
    }

    // We need to record the scroll offset at the beginning of
    // a drag for the case that this interactor is embedded
    // within an ancestor Scrollable. We need to use this value
    // to calculate a scroll delta on every scroll frame to
    // account for the fact that this interactor is moving within
    // the ancestor scrollable, despite the fact that the user's
    // finger/mouse position hasn't changed.
    _dragStartScrollOffset = scrollPosition.pixels;

    _handleAutoScrolling.startAutoScrollHandleMonitoring();

    scrollPosition.addListener(_onAutoScrollChange);
  }

  bool _isOverBaseHandle(Offset interactorOffset) {
    final basePosition = widget.selection.value?.base;
    if (basePosition == null) {
      return false;
    }

    final baseRect = _docLayout.getRectForPosition(basePosition)!;
    // The following caretRect offset and size were chosen empirically, based
    // on trying to drag the handle from various locations near the handle.
    final caretRect = Rect.fromLTWH(baseRect.left - 24, baseRect.top - 24, 48, baseRect.height + 48);

    final docOffset = _interactorOffsetToDocumentOffset(interactorOffset);
    return caretRect.contains(docOffset);
  }

  bool _isOverExtentHandle(Offset interactorOffset) {
    final extentPosition = widget.selection.value?.extent;
    if (extentPosition == null) {
      return false;
    }

    final extentRect = _docLayout.getRectForPosition(extentPosition)!;
    // The following caretRect offset and size were chosen empirically, based
    // on trying to drag the handle from various locations near the handle.
    final caretRect = Rect.fromLTWH(extentRect.left - 24, extentRect.top, 48, extentRect.height + 32);

    final docOffset = _interactorOffsetToDocumentOffset(interactorOffset);
    return caretRect.contains(docOffset);
  }

  void _onPanUpdate(DragUpdateDetails details) {
    if (_dragMode == DragMode.scroll) {
      // The user is trying to scroll the document. Scroll it, accordingly.
      _scrollingDrag!.update(details);
      return;
    }

    // The user is dragging a handle. Update the document selection, and
    // auto-scroll, if needed.
    _globalDragOffset = details.globalPosition;
    final interactorBox = context.findRenderObject() as RenderBox;
    _dragEndInInteractor = interactorBox.globalToLocal(details.globalPosition);
    final dragEndInViewport = _interactorOffsetInViewport(_dragEndInInteractor!);

    if (_isLongPressInProgress) {
      final fingerDragDelta = _globalDragOffset! - _globalStartDragOffset!;
      final scrollDelta = _dragStartScrollOffset! - scrollPosition.pixels;
      final fingerDocumentOffset = _docLayout.getDocumentOffsetFromAncestorOffset(details.globalPosition);
      final fingerDocumentPosition = _docLayout.getDocumentPositionNearestToOffset(
        _startDragPositionOffset! + fingerDragDelta - Offset(0, scrollDelta),
      );
      _longPressStrategy!.onLongPressDragUpdate(fingerDocumentOffset, fingerDocumentPosition);
    } else {
      _updateSelectionForNewDragHandleLocation();
    }

    _handleAutoScrolling.updateAutoScrollHandleMonitoring(
      dragEndInViewport: dragEndInViewport,
    );

    _controlsController!.showMagnifier();

    _magnifierOffset.value = _interactorOffsetToDocumentOffset(interactorBox.globalToLocal(details.globalPosition));
  }

  void _updateSelectionForNewDragHandleLocation() {
    final docDragDelta = _globalDragOffset! - _globalStartDragOffset!;
    final dragScrollDelta = _dragStartScrollOffset! - scrollPosition.pixels;
    final docDragPosition = _docLayout
        .getDocumentPositionNearestToOffset(_startDragPositionOffset! + docDragDelta - Offset(0, dragScrollDelta));

    if (docDragPosition == null) {
      return;
    }

    if (_dragHandleType == HandleType.upstream) {
      widget.selection.value = widget.selection.value!.copyWith(
        base: docDragPosition,
      );
    } else if (_dragHandleType == HandleType.downstream) {
      widget.selection.value = widget.selection.value!.copyWith(
        extent: docDragPosition,
      );
    }
  }

  void _onPanEnd(DragEndDetails details) {
    scrollPosition.removeListener(_onAutoScrollChange);
    _magnifierOffset.value = null;

    if (_scrollingDrag != null) {
      // The user was performing a drag gesture to scroll the document.
      // End the scroll activity and let the document scrolling with momentum.
      _scrollingDrag!.end(details);
      _scrollingDrag = null;
      _dragMode = null;
      return;
    }

    if (_dragMode != null) {
      // The user was dragging a selection change in some way, either with handles
      // or with a long-press. Finish that interaction.
      _onDragSelectionEnd();
    }
  }

  void _onPanCancel() {
    scrollPosition.removeListener(_onAutoScrollChange);
    _magnifierOffset.value = null;

    if (_scrollingDrag != null) {
      // The user was performing a drag gesture to scroll the document.
      // Cancel the drag gesture.
      _scrollingDrag!.cancel();
      _scrollingDrag = null;
      _dragMode = null;
      return;
    }

    if (_dragMode != null) {
      _onDragSelectionEnd();
    }
  }

  void _onDragSelectionEnd() {
    if (_dragMode == DragMode.longPress) {
      _onLongPressEnd();
    } else {
      _onHandleDragEnd();
    }

    _handleAutoScrolling.stopAutoScrollHandleMonitoring();
    scrollPosition.removeListener(_onAutoScrollChange);
  }

  void _onLongPressEnd() {
    _longPressStrategy!.onLongPressEnd();
    _longPressStrategy = null;
    _dragMode = null;

    _updateOverlayControlsAfterFinishingDragSelection();
  }

  void _onHandleDragEnd() {
    _handleAutoScrolling.stopAutoScrollHandleMonitoring();
    _dragMode = null;

    _updateOverlayControlsAfterFinishingDragSelection();
  }

  void _updateOverlayControlsAfterFinishingDragSelection() {
    _controlsController!.hideMagnifier();
    if (!widget.selection.value!.isCollapsed) {
      _controlsController!.showToolbar();
    } else {
      // Read-only documents don't support collapsed selections.
      widget.selection.value = null;
    }
  }

  void _select(DocumentSelection newSelection) {
    widget.selection.value = newSelection;
  }

  void _onAutoScrollChange() {
    _updateDragSelection();
    _updateMagnifierFocalPointOnAutoScrollFrame();
  }

  void _updateDragSelection() {
    if (_dragStartInDoc == null) {
      return;
    }

    final dragEndInDoc = _interactorOffsetToDocumentOffset(_dragEndInInteractor!);
    final dragPosition = _docLayout.getDocumentPositionNearestToOffset(dragEndInDoc);
    readerGesturesLog.info("Selecting new position during drag: $dragPosition");

    if (dragPosition == null) {
      return;
    }

    late DocumentPosition basePosition;
    late DocumentPosition extentPosition;
    switch (_dragHandleType!) {
      case HandleType.collapsed:
        // no-op for read-only documents
        return;
      case HandleType.upstream:
        basePosition = dragPosition;
        extentPosition = widget.selection.value!.extent;
        break;
      case HandleType.downstream:
        basePosition = widget.selection.value!.base;
        extentPosition = dragPosition;
        break;
    }

    widget.selection.value = DocumentSelection(
      base: basePosition,
      extent: extentPosition,
    );
    readerGesturesLog.fine("Selected region: ${widget.selection.value}");
  }

<<<<<<< HEAD
  void _showEditingControlsOverlay() {
    if (_controlsOverlayEntry != null) {
      return;
    }

    _controlsOverlayEntry = OverlayEntry(builder: (overlayContext) {
      return IosDocumentTouchEditingControls(
        editingController: _editingController,
        documentLayout: _docLayout,
        document: widget.document,
        selection: widget.selection,
        handleColor: widget.handleColor,
        onDoubleTapOnCaret: _selectWordAtCaret,
        onTripleTapOnCaret: _selectParagraphAtCaret,
        magnifierFocalPointOffset: _globalDragOffset,
        popoverToolbarBuilder: widget.popoverToolbarBuilder,
        floatingCursorController: _floatingCursorController,
        createOverlayControlsClipper: widget.createOverlayControlsClipper,
        disableGestureHandling: _waitingForMoreTaps,
        showDebugPaint: false,
      );
    });

    Overlay.of(context).insert(_controlsOverlayEntry!);
  }

  void _positionExpandedSelectionHandles() {
    final selection = widget.selection.value;
    if (selection == null) {
      readerGesturesLog.shout("Tried to update expanded handle offsets but there is no document selection");
      return;
    }
    if (selection.isCollapsed) {
      readerGesturesLog.shout("Tried to update expanded handle offsets but the selection is collapsed");
      return;
    }

    // Calculate the new (x,y) offsets for the upstream and downstream handles.
    final baseRect = _docLayout.getRectForPosition(selection.base)!;
    final baseHandleOffset = baseRect.bottomLeft;

    final extentRect = _docLayout.getRectForPosition(selection.extent)!;
    final extentHandleOffset = extentRect.bottomRight;

    final affinity = widget.document.getAffinityForSelection(selection);

    final upstreamHandleOffset = affinity == TextAffinity.downstream ? baseHandleOffset : extentHandleOffset;
    final upstreamHandleHeight = affinity == TextAffinity.downstream ? baseRect.height : extentRect.height;

    final downstreamHandleOffset = affinity == TextAffinity.downstream ? extentHandleOffset : baseHandleOffset;
    final downstreamHandleHeight = affinity == TextAffinity.downstream ? extentRect.height : baseRect.height;

    _editingController
      ..removeCaret()
      ..collapsedHandleOffset = null
      ..upstreamHandleOffset = upstreamHandleOffset
      ..upstreamCaretHeight = upstreamHandleHeight
      ..downstreamHandleOffset = downstreamHandleOffset
      ..downstreamCaretHeight = downstreamHandleHeight;
  }

  void _positionToolbar() {
    if (!_editingController.shouldDisplayToolbar) {
      return;
    }

    final selection = widget.selection.value!;
    if (selection.isCollapsed) {
      readerGesturesLog.warning(
          "Tried to position toolbar for a collapsed selection in a read-only interactor. Collapsed selections shouldn't exist.");
      return;
    }

    const toolbarGap = 24.0;
    late Rect selectionRect;
    Offset toolbarTopAnchor;
    Offset toolbarBottomAnchor;

    final baseRectInDoc = _docLayout.getRectForPosition(selection.base)!;
    final extentRectInDoc = _docLayout.getRectForPosition(selection.extent)!;
    final selectionRectInDoc = Rect.fromPoints(
      Offset(
        min(baseRectInDoc.left, extentRectInDoc.left),
        min(baseRectInDoc.top, extentRectInDoc.top),
      ),
      Offset(
        max(baseRectInDoc.right, extentRectInDoc.right),
        max(baseRectInDoc.bottom, extentRectInDoc.bottom),
      ),
    );
    selectionRect = Rect.fromPoints(
      _docLayout.getGlobalOffsetFromDocumentOffset(selectionRectInDoc.topLeft),
      _docLayout.getGlobalOffsetFromDocumentOffset(selectionRectInDoc.bottomRight),
    );

    // TODO: fix the horizontal placement
    //       The logic to position the toolbar horizontally is wrong.
    //       The toolbar should appear horizontally centered between the
    //       left-most and right-most edge of the selection. However, the
    //       left-most and right-most edge of the selection may not match
    //       the handle locations. Consider the situation where multiple
    //       lines/blocks of content are selected, but both handles sit near
    //       the left side of the screen. This logic will position the
    //       toolbar near the left side of the content, when the toolbar should
    //       instead be centered across the full width of the document.
    toolbarTopAnchor = selectionRect.topCenter - const Offset(0, toolbarGap);
    toolbarBottomAnchor = selectionRect.bottomCenter + const Offset(0, toolbarGap);

    _editingController.positionToolbar(
      topAnchor: toolbarTopAnchor,
      bottomAnchor: toolbarBottomAnchor,
    );
  }

  void _removeEditingOverlayControls() {
    if (_controlsOverlayEntry != null) {
      _controlsOverlayEntry!.remove();
      _controlsOverlayEntry = null;
    }
  }

  void _selectWordAtCaret() {
    final docSelection = widget.selection.value;
    if (docSelection == null) {
      return;
    }

    selectWordAt(
      docPosition: docSelection.extent,
      docLayout: _docLayout,
      selection: widget.selection,
    );
  }

  void _selectParagraphAtCaret() {
    final docSelection = widget.selection.value;
    if (docSelection == null) {
      return;
=======
  void _updateMagnifierFocalPointOnAutoScrollFrame() {
    if (_magnifierOffset.value != null) {
      final interactorBox = context.findRenderObject() as RenderBox;
      _magnifierOffset.value = _interactorOffsetToDocumentOffset(interactorBox.globalToLocal(_globalDragOffset!));
>>>>>>> 67ce16f5
    }
  }

<<<<<<< HEAD
  ScrollableState? _findAncestorScrollable(BuildContext context) {
    final ancestorScrollable = Scrollable.maybeOf(context);
    if (ancestorScrollable == null) {
      return null;
    }

    final direction = ancestorScrollable.axisDirection;
    // If the direction is horizontal, then we are inside a widget like a TabBar
    // or a horizontal ListView, so we can't use the ancestor scrollable
    if (direction == AxisDirection.left || direction == AxisDirection.right) {
      return null;
    }
=======
  /// Starts a drag activity to scroll the document.
  void _startDragScrolling(DragStartDetails details) {
    _dragMode = DragMode.scroll;
>>>>>>> 67ce16f5

    _scrollingDrag = scrollPosition.drag(details, () {
      // Allows receiving touches while scrolling due to scroll momentum.
      // This is needed to allow the user to stop scrolling by tapping down.
      scrollPosition.context.setIgnorePointer(false);
    });
  }

  @override
  Widget build(BuildContext context) {
    if (widget.scrollController.hasClients) {
      if (widget.scrollController.positions.length > 1) {
        // During Hot Reload, if the gesture mode was changed,
        // the widget might be built while the old gesture interactor
        // scroller is still attached to the _scrollController.
        //
        // Defer adding the listener to the next frame.
        scheduleBuildAfterBuild();
      } else {
        if (scrollPosition != _activeScrollPosition) {
          _activeScrollPosition = scrollPosition;
        }
      }
    }

    final gestureSettings = MediaQuery.maybeOf(context)?.gestureSettings;
    return RawGestureDetector(
      behavior: HitTestBehavior.opaque,
      gestures: <Type, GestureRecognizerFactory>{
        TapSequenceGestureRecognizer: GestureRecognizerFactoryWithHandlers<TapSequenceGestureRecognizer>(
          () => TapSequenceGestureRecognizer(),
          (TapSequenceGestureRecognizer recognizer) {
            recognizer
              ..onTapDown = _onTapDown
              ..onTapUp = _onTapUp
              ..onDoubleTapUp = _onDoubleTapUp
              ..onTripleTapUp = _onTripleTapUp
              ..gestureSettings = gestureSettings;
          },
        ),
        // We use a combination of a VerticalDragGestureRecognizer and a HorizontalDragGestureRecognizer
        // instead of a PanGestureRecognizer because `Scrollable` also uses a VerticalDragGestureRecognizer
        // and we need to beat out any ancestor `Scrollable` in the gesture arena.
        // Without the HorizontalDragGestureRecognizer, horizontal drags aren't reported here
        // when the reader has an ancestor `Scrollable`.
        VerticalDragGestureRecognizer: GestureRecognizerFactoryWithHandlers<VerticalDragGestureRecognizer>(
          () => VerticalDragGestureRecognizer(),
          (VerticalDragGestureRecognizer instance) {
            instance
              ..dragStartBehavior = DragStartBehavior.down
              ..onDown = _onPanDown
              ..onStart = _onPanStart
              ..onUpdate = _onPanUpdate
              ..onEnd = _onPanEnd
              ..onCancel = _onPanCancel
              ..gestureSettings = gestureSettings;
          },
        ),
        HorizontalDragGestureRecognizer: GestureRecognizerFactoryWithHandlers<HorizontalDragGestureRecognizer>(
          () => HorizontalDragGestureRecognizer(),
          (HorizontalDragGestureRecognizer instance) {
            instance
              ..dragStartBehavior = DragStartBehavior.down
              ..onDown = _onPanDown
              ..onStart = _onPanStart
              ..onUpdate = _onPanUpdate
              ..onEnd = _onPanEnd
              ..onCancel = _onPanCancel
              ..gestureSettings = gestureSettings;
          },
        ),
      },
      child: Stack(
        children: [
          widget.child ?? const SizedBox(),
          _buildMagnifierFocalPoint(),
        ],
      ),
    );
  }

  Widget _buildMagnifierFocalPoint() {
    return ValueListenableBuilder(
      valueListenable: _magnifierOffset,
      builder: (context, magnifierOffset, child) {
        if (magnifierOffset == null) {
          return const SizedBox();
        }

        // When the user is dragging a handle in this overlay, we
        // are responsible for positioning the focal point for the
        // magnifier to follow. We do that here.
        return Positioned(
          left: magnifierOffset.dx,
          top: magnifierOffset.dy,
          child: Leader(
            link: _controlsController!.magnifierFocalPoint,
            child: const SizedBox(width: 1, height: 1),
          ),
        );
      },
    );
  }
}

/// Adds and removes an iOS-style editor toolbar, as dictated by an ancestor
/// [SuperReaderIosControlsScope].
class SuperReaderIosToolbarOverlayManager extends StatefulWidget {
  const SuperReaderIosToolbarOverlayManager({
    super.key,
    this.tapRegionGroupId,
    this.defaultToolbarBuilder,
    this.child,
  });

  /// {@macro super_reader_tap_region_group_id}
  final String? tapRegionGroupId;

  final DocumentFloatingToolbarBuilder? defaultToolbarBuilder;

  final Widget? child;

  @override
  State<SuperReaderIosToolbarOverlayManager> createState() => SuperReaderIosToolbarOverlayManagerState();
}

@visibleForTesting
class SuperReaderIosToolbarOverlayManagerState extends State<SuperReaderIosToolbarOverlayManager> {
  final OverlayPortalController _overlayPortalController = OverlayPortalController();
  SuperReaderIosControlsController? _controlsContext;

  @visibleForTesting
  bool get wantsToDisplayToolbar => _controlsContext!.shouldShowToolbar.value;

  @override
  void didChangeDependencies() {
    super.didChangeDependencies();

    _controlsContext = SuperReaderIosControlsScope.rootOf(context);
    _overlayPortalController.show();
  }

  @override
  Widget build(BuildContext context) {
    return OverlayPortal(
      controller: _overlayPortalController,
      overlayChildBuilder: _buildToolbar,
      child: widget.child ?? const SizedBox(),
    );
  }

  Widget _buildToolbar(BuildContext context) {
    return TapRegion(
      groupId: widget.tapRegionGroupId,
      child: IosFloatingToolbarOverlay(
        shouldShowToolbar: _controlsContext!.shouldShowToolbar,
        toolbarFocalPoint: _controlsContext!.toolbarFocalPoint,
        floatingToolbarBuilder:
            _controlsContext!.toolbarBuilder ?? widget.defaultToolbarBuilder ?? (_, __, ___) => const SizedBox(),
        createOverlayControlsClipper: _controlsContext!.createOverlayControlsClipper,
        showDebugPaint: false,
      ),
    );
  }
}

/// Adds and removes an iOS-style editor magnifier, as dictated by an ancestor
/// [SuperReaderIosControlsScope].
class SuperReaderIosMagnifierOverlayManager extends StatefulWidget {
  const SuperReaderIosMagnifierOverlayManager({
    super.key,
    this.child,
  });

  final Widget? child;

  @override
  State<SuperReaderIosMagnifierOverlayManager> createState() => SuperReaderIosMagnifierOverlayManagerState();
}

@visibleForTesting
class SuperReaderIosMagnifierOverlayManagerState extends State<SuperReaderIosMagnifierOverlayManager> {
  final OverlayPortalController _overlayPortalController = OverlayPortalController();
  SuperReaderIosControlsController? _controlsContext;

  @visibleForTesting
  bool get wantsToDisplayMagnifier => _controlsContext!.shouldShowMagnifier.value;

  @override
  void didChangeDependencies() {
    super.didChangeDependencies();

    _controlsContext = SuperReaderIosControlsScope.rootOf(context);
    _overlayPortalController.show();
  }

  @override
  Widget build(BuildContext context) {
    return OverlayPortal(
      controller: _overlayPortalController,
      overlayChildBuilder: _buildMagnifier,
      child: widget.child ?? const SizedBox(),
    );
  }

  Widget _buildMagnifier(BuildContext context) {
    // Display a magnifier that tracks a focal point.
    //
    // When the user is dragging an overlay handle, SuperEditor
    // position a Leader with a LeaderLink. This magnifier follows that Leader
    // via the LeaderLink.
    return ValueListenableBuilder(
      valueListenable: _controlsContext!.shouldShowMagnifier,
      builder: (context, shouldShowMagnifier, child) {
        if (!shouldShowMagnifier) {
          return const SizedBox();
        }

        return child!;
      },
      child: _controlsContext!.magnifierBuilder != null //
          ? _controlsContext!.magnifierBuilder!(context, DocumentKeys.magnifier, _controlsContext!.magnifierFocalPoint)
          : _buildDefaultMagnifier(context, DocumentKeys.magnifier, _controlsContext!.magnifierFocalPoint),
    );
  }

  Widget _buildDefaultMagnifier(BuildContext context, Key magnifierKey, LeaderLink magnifierFocalPoint) {
    if (CurrentPlatform.isWeb) {
      // Defer to the browser to display overlay controls on mobile.
      return const SizedBox();
    }

    return IOSFollowingMagnifier.roundedRectangle(
      magnifierKey: magnifierKey,
      leaderLink: magnifierFocalPoint,
      offsetFromFocalPoint: const Offset(0, -72),
    );
  }
}

/// A [SuperReaderLayerBuilder], which builds a [IosHandlesDocumentLayer],
/// which displays iOS-style handles.
class SuperReaderIosHandlesDocumentLayerBuilder implements SuperReaderDocumentLayerBuilder {
  const SuperReaderIosHandlesDocumentLayerBuilder({
    this.handleColor,
  });

  final Color? handleColor;

  @override
  ContentLayerWidget build(BuildContext context, SuperReaderContext readerContext) {
    if (defaultTargetPlatform != TargetPlatform.iOS) {
      return const ContentLayerProxyWidget(child: SizedBox());
    }

    return IosHandlesDocumentLayer(
      document: readerContext.document,
      documentLayout: readerContext.documentLayout,
      selection: readerContext.selection,
      changeSelection: (newSelection, changeType, reason) {
        readerContext.selection.value = newSelection;
      },
      handleColor: handleColor ?? Theme.of(context).primaryColor,
      shouldCaretBlink: ValueNotifier<bool>(false),
    );
  }
}<|MERGE_RESOLUTION|>--- conflicted
+++ resolved
@@ -907,172 +907,16 @@
     readerGesturesLog.fine("Selected region: ${widget.selection.value}");
   }
 
-<<<<<<< HEAD
-  void _showEditingControlsOverlay() {
-    if (_controlsOverlayEntry != null) {
-      return;
-    }
-
-    _controlsOverlayEntry = OverlayEntry(builder: (overlayContext) {
-      return IosDocumentTouchEditingControls(
-        editingController: _editingController,
-        documentLayout: _docLayout,
-        document: widget.document,
-        selection: widget.selection,
-        handleColor: widget.handleColor,
-        onDoubleTapOnCaret: _selectWordAtCaret,
-        onTripleTapOnCaret: _selectParagraphAtCaret,
-        magnifierFocalPointOffset: _globalDragOffset,
-        popoverToolbarBuilder: widget.popoverToolbarBuilder,
-        floatingCursorController: _floatingCursorController,
-        createOverlayControlsClipper: widget.createOverlayControlsClipper,
-        disableGestureHandling: _waitingForMoreTaps,
-        showDebugPaint: false,
-      );
-    });
-
-    Overlay.of(context).insert(_controlsOverlayEntry!);
-  }
-
-  void _positionExpandedSelectionHandles() {
-    final selection = widget.selection.value;
-    if (selection == null) {
-      readerGesturesLog.shout("Tried to update expanded handle offsets but there is no document selection");
-      return;
-    }
-    if (selection.isCollapsed) {
-      readerGesturesLog.shout("Tried to update expanded handle offsets but the selection is collapsed");
-      return;
-    }
-
-    // Calculate the new (x,y) offsets for the upstream and downstream handles.
-    final baseRect = _docLayout.getRectForPosition(selection.base)!;
-    final baseHandleOffset = baseRect.bottomLeft;
-
-    final extentRect = _docLayout.getRectForPosition(selection.extent)!;
-    final extentHandleOffset = extentRect.bottomRight;
-
-    final affinity = widget.document.getAffinityForSelection(selection);
-
-    final upstreamHandleOffset = affinity == TextAffinity.downstream ? baseHandleOffset : extentHandleOffset;
-    final upstreamHandleHeight = affinity == TextAffinity.downstream ? baseRect.height : extentRect.height;
-
-    final downstreamHandleOffset = affinity == TextAffinity.downstream ? extentHandleOffset : baseHandleOffset;
-    final downstreamHandleHeight = affinity == TextAffinity.downstream ? extentRect.height : baseRect.height;
-
-    _editingController
-      ..removeCaret()
-      ..collapsedHandleOffset = null
-      ..upstreamHandleOffset = upstreamHandleOffset
-      ..upstreamCaretHeight = upstreamHandleHeight
-      ..downstreamHandleOffset = downstreamHandleOffset
-      ..downstreamCaretHeight = downstreamHandleHeight;
-  }
-
-  void _positionToolbar() {
-    if (!_editingController.shouldDisplayToolbar) {
-      return;
-    }
-
-    final selection = widget.selection.value!;
-    if (selection.isCollapsed) {
-      readerGesturesLog.warning(
-          "Tried to position toolbar for a collapsed selection in a read-only interactor. Collapsed selections shouldn't exist.");
-      return;
-    }
-
-    const toolbarGap = 24.0;
-    late Rect selectionRect;
-    Offset toolbarTopAnchor;
-    Offset toolbarBottomAnchor;
-
-    final baseRectInDoc = _docLayout.getRectForPosition(selection.base)!;
-    final extentRectInDoc = _docLayout.getRectForPosition(selection.extent)!;
-    final selectionRectInDoc = Rect.fromPoints(
-      Offset(
-        min(baseRectInDoc.left, extentRectInDoc.left),
-        min(baseRectInDoc.top, extentRectInDoc.top),
-      ),
-      Offset(
-        max(baseRectInDoc.right, extentRectInDoc.right),
-        max(baseRectInDoc.bottom, extentRectInDoc.bottom),
-      ),
-    );
-    selectionRect = Rect.fromPoints(
-      _docLayout.getGlobalOffsetFromDocumentOffset(selectionRectInDoc.topLeft),
-      _docLayout.getGlobalOffsetFromDocumentOffset(selectionRectInDoc.bottomRight),
-    );
-
-    // TODO: fix the horizontal placement
-    //       The logic to position the toolbar horizontally is wrong.
-    //       The toolbar should appear horizontally centered between the
-    //       left-most and right-most edge of the selection. However, the
-    //       left-most and right-most edge of the selection may not match
-    //       the handle locations. Consider the situation where multiple
-    //       lines/blocks of content are selected, but both handles sit near
-    //       the left side of the screen. This logic will position the
-    //       toolbar near the left side of the content, when the toolbar should
-    //       instead be centered across the full width of the document.
-    toolbarTopAnchor = selectionRect.topCenter - const Offset(0, toolbarGap);
-    toolbarBottomAnchor = selectionRect.bottomCenter + const Offset(0, toolbarGap);
-
-    _editingController.positionToolbar(
-      topAnchor: toolbarTopAnchor,
-      bottomAnchor: toolbarBottomAnchor,
-    );
-  }
-
-  void _removeEditingOverlayControls() {
-    if (_controlsOverlayEntry != null) {
-      _controlsOverlayEntry!.remove();
-      _controlsOverlayEntry = null;
-    }
-  }
-
-  void _selectWordAtCaret() {
-    final docSelection = widget.selection.value;
-    if (docSelection == null) {
-      return;
-    }
-
-    selectWordAt(
-      docPosition: docSelection.extent,
-      docLayout: _docLayout,
-      selection: widget.selection,
-    );
-  }
-
-  void _selectParagraphAtCaret() {
-    final docSelection = widget.selection.value;
-    if (docSelection == null) {
-      return;
-=======
   void _updateMagnifierFocalPointOnAutoScrollFrame() {
     if (_magnifierOffset.value != null) {
       final interactorBox = context.findRenderObject() as RenderBox;
       _magnifierOffset.value = _interactorOffsetToDocumentOffset(interactorBox.globalToLocal(_globalDragOffset!));
->>>>>>> 67ce16f5
-    }
-  }
-
-<<<<<<< HEAD
-  ScrollableState? _findAncestorScrollable(BuildContext context) {
-    final ancestorScrollable = Scrollable.maybeOf(context);
-    if (ancestorScrollable == null) {
-      return null;
-    }
-
-    final direction = ancestorScrollable.axisDirection;
-    // If the direction is horizontal, then we are inside a widget like a TabBar
-    // or a horizontal ListView, so we can't use the ancestor scrollable
-    if (direction == AxisDirection.left || direction == AxisDirection.right) {
-      return null;
-    }
-=======
+    }
+  }
+
   /// Starts a drag activity to scroll the document.
   void _startDragScrolling(DragStartDetails details) {
     _dragMode = DragMode.scroll;
->>>>>>> 67ce16f5
 
     _scrollingDrag = scrollPosition.drag(details, () {
       // Allows receiving touches while scrolling due to scroll momentum.
