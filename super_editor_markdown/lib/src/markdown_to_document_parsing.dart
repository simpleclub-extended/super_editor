--- conflicted
+++ resolved
@@ -149,12 +149,15 @@
 
     if (_listItemVisitedCount > 0 &&
         !const ['li', 'ul', 'ol'].contains(element.tag) &&
-        (element.children == null || element.children!.isEmpty || element.children!.length == 1)) {
+        (element.children == null ||
+            element.children!.isEmpty ||
+            element.children!.length == 1)) {
       // We are visiting the text content of a list item. Add a list item node to the document.
       _addListItem(
         element,
-        listItemType: _listItemTypeStack.last,
-        indent: _listItemTypeStack.length - 1,
+        itemMetadata: _listItemStack.last,
+        indent: _listItemStack.length - 1,
+        firstItemIndex: _runningListItem?.startIndex,
       );
       return false;
     }
@@ -182,12 +185,6 @@
         _addHeader(element, level: 6);
         break;
       case 'p':
-        if (_listItemStack.isNotEmpty) {
-          // If we are inside of a list, NOT ignoring this paragraph would
-          // sometimes result in duplication.
-          // See: https://simpleclub.atlassian.net/browse/SC-9632
-          break;
-        }
         final inlineVisitor = _parseInline(element.textContent);
 
         if (inlineVisitor.isImage) {
@@ -238,13 +235,6 @@
           throw Exception(
               'Tried to parse a markdown list item but the list item type was null');
         }
-        int? firstIndex;
-        if (_runningListItem == null) {
-          _runningListItem = _listItemStack.last;
-          firstIndex = _runningListItem!.startIndex;
-        }
-<<<<<<< HEAD
-=======
 
         // Mark that we are visiting a list item.
         _listItemVisitedCount += 1;
@@ -257,8 +247,13 @@
           return true;
         }
 
+        int? firstIndex;
+        if (_runningListItem == null) {
+          _runningListItem = _listItemStack.last;
+          firstIndex = _runningListItem!.startIndex;
+        }
+
         // We already have the content of the list item, generate a list node.
->>>>>>> 07439883
         _addListItem(
           element,
           itemMetadata: _runningListItem!,
@@ -564,20 +559,13 @@
         SpanRange(0, styledText.text.length - 1),
       );
     } else if (element.tag == 'a') {
-<<<<<<< HEAD
       final url = Uri.tryParse(element.attributes['href']!);
       if (url != null) {
         styledText.addAttribution(
-          LinkAttribution(url: url),
+          LinkAttribution.fromUri(url),
           SpanRange(0, styledText.text.length - 1),
         );
       }
-=======
-      styledText.addAttribution(
-        LinkAttribution.fromUri(Uri.parse(element.attributes['href']!)),
-        SpanRange(0, styledText.text.length - 1),
-      );
->>>>>>> 07439883
     }
 
     if (textStack.isNotEmpty) {
@@ -608,24 +596,14 @@
       : super('¬', requiresDelimiterRun: true, allowIntraWord: true);
 
   @override
-<<<<<<< HEAD
   Iterable<md.Node>? close(
-      md.InlineParser parser,
-      md.Delimiter opener,
-      md.Delimiter closer, {
-        required String tag,
-        required List<md.Node> Function() getChildren,
-      }) {
-    return [md.Element('u', getChildren())];
-=======
-  md.Node? close(
     md.InlineParser parser,
     md.Delimiter opener,
     md.Delimiter closer, {
+    required String tag,
     required List<md.Node> Function() getChildren,
   }) {
-    return md.Element('u', getChildren());
->>>>>>> 07439883
+    return [md.Element('u', getChildren())];
   }
 }
 
@@ -722,23 +700,20 @@
   bool canEndBlock(md.BlockParser parser) => false;
 
   @override
-<<<<<<< HEAD
-  bool canParse(md.BlockParser parser) =>
-      !_standardNonParagraphBlockSyntaxes.any((e) => e.canParse(parser));
-=======
   bool canParse(md.BlockParser parser) {
     if (_standardNonParagraphBlockSyntaxes.any((e) => e.canParse(parser))) {
       // A standard non-paragraph parser wants to parse this input. Let the other parser run.
       return false;
     }
 
-    if (parser.current.isEmpty) {
+    if (parser.current.content.isEmpty) {
       // We consider this input to be a separator between blocks because
       // it started with an empty line. We want to parse this input.
       return true;
     }
 
-    if (_isAtParagraphEnd(parser, ignoreEmptyBlocks: _endsWithHardLineBreak(parser.current))) {
+    if (_isAtParagraphEnd(parser,
+        ignoreEmptyBlocks: _endsWithHardLineBreak(parser.current.content))) {
       // Another parser wants to parse this input. Let the other parser run.
       return false;
     }
@@ -746,7 +721,6 @@
     // The input is a paragraph. We want to parse it.
     return true;
   }
->>>>>>> 07439883
 
   @override
   md.Node? parse(md.BlockParser parser) {
