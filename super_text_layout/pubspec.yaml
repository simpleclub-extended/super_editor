name: super_text_layout
description: Configurable, composable, extensible text display for Flutter.
<<<<<<< HEAD
publish_to: 'none'
=======
version: 0.1.9
homepage: https://github.com/superlistapp/super_editor
>>>>>>> 67ce16f5

environment:
  sdk: ">=3.0.0 <4.0.0"
  flutter: ">=1.17.0"

dependencies:
  flutter:
    sdk: flutter

<<<<<<< HEAD
  attributed_text:
    git:
      url: https://github.com/simpleclub-extended/super_editor
      path: attributed_text
      ref: simpleclub-stable
  logging: ^1.0.1
=======
  attributed_text: ^0.3.0
  collection: ^1.18.0
  logging: ^1.0.1

  # For inspector
  flutter_test:
    sdk: flutter

#dependency_overrides:
#  # Override to local mono-repo path so devs can test this repo
#  # against changes that they're making to other mono-repo packages
#  attributed_text:
#    path: ../attributed_text
>>>>>>> 67ce16f5

dev_dependencies:
  flutter_lints: ^2.0.1
  golden_toolkit: ^0.15.0
  args: ^2.3.1
  meta: ^1.8.0
  golden_runner:
    path: ../golden_runner

flutter:
  # no Flutter configuration<|MERGE_RESOLUTION|>--- conflicted
+++ resolved
@@ -1,11 +1,6 @@
 name: super_text_layout
 description: Configurable, composable, extensible text display for Flutter.
-<<<<<<< HEAD
 publish_to: 'none'
-=======
-version: 0.1.9
-homepage: https://github.com/superlistapp/super_editor
->>>>>>> 67ce16f5
 
 environment:
   sdk: ">=3.0.0 <4.0.0"
@@ -15,15 +10,11 @@
   flutter:
     sdk: flutter
 
-<<<<<<< HEAD
   attributed_text:
     git:
       url: https://github.com/simpleclub-extended/super_editor
       path: attributed_text
       ref: simpleclub-stable
-  logging: ^1.0.1
-=======
-  attributed_text: ^0.3.0
   collection: ^1.18.0
   logging: ^1.0.1
 
@@ -36,7 +27,6 @@
 #  # against changes that they're making to other mono-repo packages
 #  attributed_text:
 #    path: ../attributed_text
->>>>>>> 67ce16f5
 
 dev_dependencies:
   flutter_lints: ^2.0.1
